--- conflicted
+++ resolved
@@ -455,11 +455,7 @@
                    /* doxygen commands mapped */
                    Sym_BSlash, Sym_At, Sym_Less, Sym_Greater, Sym_Amp,
                    Sym_Dollar, Sym_Hash, Sym_DoubleColon, Sym_Percent, Sym_Pipe,
-<<<<<<< HEAD
-                   Sym_Quot, Sym_Minus, Sym_Plus, Sym_Dot, Sym_Colon
-=======
-                   Sym_Quot, Sym_Minus, Sym_Plus, Sym_Dot, Sym_Equal
->>>>>>> 8292eeeb
+                   Sym_Quot, Sym_Minus, Sym_Plus, Sym_Dot, Sym_Colon, Sym_Equal
                  };
     enum PerlType { Perl_unknown = 0, Perl_string, Perl_char, Perl_symbol, Perl_umlaut,
                     Perl_acute, Perl_grave, Perl_circ, Perl_slash, Perl_tilde,
