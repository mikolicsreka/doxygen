/*****************************************************************************
 *
 * Copyright (C) 1997-2015 by Dimitri van Heesch.
 *
 * Permission to use, copy, modify, and distribute this software and its
 * documentation under the terms of the GNU General Public License is hereby 
 * granted. No representations are made about the suitability of this software 
 * for any purpose. It is provided "as is" without express or implied warranty.
 * See the GNU General Public License for more details.
 *
 * Documents produced by Doxygen are derivative works derived from the
 * input used in their production; they are not affected by this license.
 *
 */

%option never-interactive
%option prefix="commentscanYY"

%{

/*
 *	includes
 */
#include <stdio.h>
#include <stdlib.h>
#include <assert.h>
#include <ctype.h>

#include <qarray.h>
#include <qstack.h>
#include <qregexp.h>
#include <qfile.h>
#include <qcstringlist.h>
#include "scanner.h"
#include "entry.h"
#include "doxygen.h"
#include "message.h"
#include "config.h"
#include "util.h"
#include "index.h"
#include "defargs.h"
#include "language.h"
#include "outputlist.h"
#include "membergroup.h"
#include "reflist.h"
#include "debug.h"
#include "parserintf.h"
#include "cite.h"
#include "markdown.h"
#include "condparser.h"
#include "formula.h"

#define YY_NO_INPUT 1
#define YY_NO_UNISTD_H 1

// forward declarations
static bool handleBrief(const QCString &, const QCStringList &);
static bool handleFn(const QCString &, const QCStringList &);
static bool handleDef(const QCString &, const QCStringList &);
static bool handleOverload(const QCString &, const QCStringList &);
static bool handleEnum(const QCString &, const QCStringList &);
static bool handleDefGroup(const QCString &, const QCStringList &);
static bool handleAddToGroup(const QCString &, const QCStringList &);
static bool handleWeakGroup(const QCString &, const QCStringList &);
static bool handleNamespace(const QCString &, const QCStringList &);
static bool handlePackage(const QCString &, const QCStringList &);
static bool handleClass(const QCString &, const QCStringList &);
static bool handleHeaderFile(const QCString &, const QCStringList &);
static bool handleProtocol(const QCString &, const QCStringList &);
static bool handleCategory(const QCString &, const QCStringList &);
static bool handleUnion(const QCString &, const QCStringList &);
static bool handleStruct(const QCString &, const QCStringList &);
static bool handleInterface(const QCString &, const QCStringList &);
static bool handleIdlException(const QCString &, const QCStringList &);
static bool handlePage(const QCString &, const QCStringList &);
static bool handleMainpage(const QCString &, const QCStringList &);
static bool handleFile(const QCString &, const QCStringList &);
static bool handleDir(const QCString &, const QCStringList &);
static bool handleExample(const QCString &, const QCStringList &);
static bool handleDetails(const QCString &, const QCStringList &);
static bool handleName(const QCString &, const QCStringList &);
static bool handleTodo(const QCString &, const QCStringList &);
static bool handleTest(const QCString &, const QCStringList &);
static bool handleBug(const QCString &, const QCStringList &);
static bool handleSubpage(const QCString &s, const QCStringList &);
static bool handleDeprecated(const QCString &, const QCStringList &);
static bool handleXRefItem(const QCString &, const QCStringList &);
static bool handleRelated(const QCString &, const QCStringList &);
static bool handleRelatedAlso(const QCString &, const QCStringList &);
static bool handleMemberOf(const QCString &, const QCStringList &);
static bool handleRefItem(const QCString &, const QCStringList &);
static bool handleSection(const QCString &, const QCStringList &);
static bool handleAnchor(const QCString &, const QCStringList &);
static bool handleCite(const QCString &, const QCStringList &);
static bool handleFormatBlock(const QCString &, const QCStringList &);
static bool handleAddIndex(const QCString &, const QCStringList &);
static bool handleIf(const QCString &, const QCStringList &);
static bool handleIfNot(const QCString &, const QCStringList &);
static bool handleElseIf(const QCString &, const QCStringList &);
static bool handleElse(const QCString &, const QCStringList &);
static bool handleEndIf(const QCString &, const QCStringList &);
static bool handleIngroup(const QCString &, const QCStringList &);
static bool handleNoSubGrouping(const QCString &, const QCStringList &);
static bool handleShowInitializer(const QCString &, const QCStringList &);
static bool handleHideInitializer(const QCString &, const QCStringList &);
static bool handleCallgraph(const QCString &, const QCStringList &);
static bool handleHideCallgraph(const QCString &, const QCStringList &);
static bool handleCallergraph(const QCString &, const QCStringList &);
static bool handleHideCallergraph(const QCString &, const QCStringList &);
static bool handleReferencedByRelation(const QCString &, const QCStringList &);
static bool handleHideReferencedByRelation(const QCString &, const QCStringList &);
static bool handleReferencesRelation(const QCString &, const QCStringList &);
static bool handleHideReferencesRelation(const QCString &, const QCStringList &);
static bool handleInternal(const QCString &, const QCStringList &);
static bool handleLineBr(const QCString &, const QCStringList &);
static bool handleStatic(const QCString &, const QCStringList &);
static bool handlePure(const QCString &, const QCStringList &);
static bool handlePrivate(const QCString &, const QCStringList &);
static bool handlePrivateSection(const QCString &, const QCStringList &);
static bool handleProtected(const QCString &, const QCStringList &);
static bool handleProtectedSection(const QCString &, const QCStringList &);
static bool handlePublic(const QCString &s, const QCStringList &);
static bool handlePublicSection(const QCString &s, const QCStringList &);
static bool handleToc(const QCString &s, const QCStringList &);
static bool handleInherit(const QCString &, const QCStringList &);
static bool handleExtends(const QCString &, const QCStringList &);
static bool handleCopyDoc(const QCString &, const QCStringList &);
static bool handleCopyBrief(const QCString &, const QCStringList &);
static bool handleCopyDetails(const QCString &, const QCStringList &);
static bool handleParBlock(const QCString &, const QCStringList &);
static bool handleEndParBlock(const QCString &, const QCStringList &);
static bool handleParam(const QCString &, const QCStringList &);
static bool handleRetval(const QCString &, const QCStringList &);

typedef bool (*DocCmdFunc)(const QCString &name, const QCStringList &optList);

struct DocCmdMap
{
  const char *cmdName;
  DocCmdFunc handler;
  bool endsBrief;
};

// map of command to handler function
static DocCmdMap docCmdMap[] =
{
  // command name      handler function         ends brief description
  { "brief",           &handleBrief,            FALSE },
  { "short",           &handleBrief,            FALSE },
  { "fn",              &handleFn,               TRUE },
  { "var",             &handleFn,               TRUE },
  { "typedef",         &handleFn,               TRUE },
  { "property",        &handleFn,               TRUE },
  { "def",             &handleDef,              TRUE },
  { "overload",        &handleOverload,         FALSE },
  { "enum",            &handleEnum,             TRUE },
  { "defgroup",        &handleDefGroup,         TRUE },
  { "addtogroup",      &handleAddToGroup,       TRUE },
  { "weakgroup",       &handleWeakGroup,        TRUE },
  { "namespace",       &handleNamespace,        TRUE },
  { "package",         &handlePackage,          TRUE },
  { "class",           &handleClass,            TRUE },
  { "headerfile",      &handleHeaderFile,       FALSE },
  { "protocol",        &handleProtocol,         TRUE },
  { "category",        &handleCategory,         TRUE },
  { "union",           &handleUnion,            TRUE },
  { "struct",          &handleStruct,           TRUE },
  { "interface",       &handleInterface,        TRUE },
  { "idlexcept",       &handleIdlException,     TRUE },
  { "page",            &handlePage,             TRUE },
  { "mainpage",        &handleMainpage,         TRUE },
  { "file",            &handleFile,             TRUE },
  { "dir",             &handleDir,              TRUE },
  { "example",         &handleExample,          FALSE },
  { "details",         &handleDetails,          TRUE  },
  { "name",            &handleName,             FALSE },
  { "todo",            &handleTodo,             FALSE }, // end brief will be done differently
  { "test",            &handleTest,             FALSE }, // end brief will be done differently
  { "bug",             &handleBug,              FALSE }, // end brief will be done differently
  { "deprecated",      &handleDeprecated,       FALSE }, // end brief will be done differently
  { "xrefitem",        &handleXRefItem,         FALSE }, // end brief will be done differently
  { "related",         &handleRelated,          TRUE  },
  { "relates",         &handleRelated,          TRUE  },
  { "relatedalso",     &handleRelatedAlso,      TRUE  },
  { "relatesalso",     &handleRelatedAlso,      TRUE  },
  { "parblock",        &handleParBlock,         TRUE  },
  { "endparblock",     &handleEndParBlock,      TRUE  },
  { "refitem",         &handleRefItem,          TRUE  },
  { "cite",            &handleCite,             FALSE },
  { "subpage",         &handleSubpage,          TRUE  },
  { "section",         &handleSection,          TRUE  },
  { "subsection",      &handleSection,          TRUE  },
  { "subsubsection",   &handleSection,          TRUE  },
  { "paragraph",       &handleSection,          TRUE  },
  { "anchor",          &handleAnchor,           TRUE  },
  { "verbatim",        &handleFormatBlock,      TRUE  },
  { "latexonly",       &handleFormatBlock,      FALSE },
  { "htmlonly",        &handleFormatBlock,      FALSE },
  { "xmlonly",         &handleFormatBlock,      FALSE },
  { "docbookonly",     &handleFormatBlock,      FALSE },
  { "rtfonly",         &handleFormatBlock,      FALSE },
  { "manonly",         &handleFormatBlock,      FALSE },
  { "dot",             &handleFormatBlock,      TRUE  },
  { "msc",             &handleFormatBlock,      TRUE  },
  { "startuml",        &handleFormatBlock,      TRUE  },
  { "code",            &handleFormatBlock,      TRUE  },
  { "addindex",        &handleAddIndex,         FALSE },
  { "if",              &handleIf,               FALSE },
  { "ifnot",           &handleIfNot,            FALSE },
  { "elseif",          &handleElseIf,           FALSE },
  { "else",            &handleElse,             FALSE },
  { "endif",           &handleEndIf,            FALSE },
  { "ingroup",         &handleIngroup,          TRUE },
  { "nosubgrouping",   &handleNoSubGrouping,    FALSE },
  { "showinitializer", &handleShowInitializer,  FALSE },
  { "hideinitializer", &handleHideInitializer,  FALSE },
  { "callgraph",       &handleCallgraph,        FALSE },
  { "hidecallgraph",   &handleHideCallgraph,    FALSE },
  { "callergraph",     &handleCallergraph,      FALSE },
  { "hidecallergraph", &handleHideCallergraph,  FALSE },
  { "showrefby",       &handleReferencedByRelation,     FALSE },
  { "hiderefby",       &handleHideReferencedByRelation, FALSE },
  { "showrefs",        &handleReferencesRelation,       FALSE },
  { "hiderefs",        &handleHideReferencesRelation,   FALSE },
  { "internal",        &handleInternal,         TRUE  },
  { "_linebr",         &handleLineBr,           FALSE },
  { "static",          &handleStatic,           FALSE },
  { "pure",            &handlePure,             FALSE },
  { "private",         &handlePrivate,          FALSE },
  { "privatesection",  &handlePrivateSection,   FALSE },
  { "protected",       &handleProtected,        FALSE },
  { "protectedsection",&handleProtectedSection, FALSE },
  { "public",          &handlePublic,           FALSE },
  { "publicsection",   &handlePublicSection,    FALSE },
  { "tableofcontents", &handleToc,              FALSE },
  { "inherit",         &handleInherit,          TRUE  },
  { "extends",         &handleExtends,          TRUE  },
  { "implements",      &handleExtends,          TRUE  },
  { "memberof",        &handleMemberOf,         TRUE  },
  { "arg",             0,                       TRUE  },
  { "attention",       0,                       TRUE  },
  { "author",          0,                       TRUE  },
  { "authors",         0,                       TRUE  },
  { "copydoc",         &handleCopyDoc,          TRUE  },
  { "copybrief",       &handleCopyBrief,        FALSE },
  { "copydetails",     &handleCopyDetails,      TRUE  },
  { "copyright",       0,                       TRUE  },
  { "date",            0,                       TRUE  },
  { "dotfile",         0,                       TRUE  },
  { "htmlinclude",     0,                       FALSE },
  { "image",           0,                       TRUE  },
  { "include",         0,                       TRUE  },
  { "includelineno",   0,                       TRUE  },
  { "invariant",       0,                       TRUE  },
  { "latexinclude",    0,                       FALSE },
  { "li",              0,                       TRUE  },
  { "line",            0,                       TRUE  },
  { "note",            0,                       TRUE  },
  { "par",             0,                       TRUE  },
  { "param",           &handleParam,            TRUE  },
  { "tparam",          0,                       TRUE  },
  { "post",            0,                       TRUE  },
  { "pre",             0,                       TRUE  },
  { "remark",          0,                       TRUE  },
  { "remarks",         0,                       TRUE  },
  { "result",          0,                       TRUE  },
  { "return",          0,                       TRUE  },
  { "returns",         0,                       TRUE  },
  { "exception",       0,                       TRUE  },
  { "retval",          &handleRetval,           TRUE  },
  { "sa",              0,                       TRUE  },
  { "see",             0,                       TRUE  },
  { "since",           0,                       TRUE  },
  { "throw",           0,                       TRUE  },
  { "throws",          0,                       TRUE  },
  { "until",           0,                       TRUE  },
  { "verbinclude",     0,                       FALSE },
  { "version",         0,                       TRUE  },
  { "warning",         0,                       TRUE  },
  { "snippet",         0,                       TRUE  },
  { "snippetlineno",   0,                       TRUE  },
  { 0, 0, FALSE }
};

/** @brief Command mapper.
 *
 *  Maps a command name (as found in a comment block) onto a
 *  specific handler function.
 */
class DocCmdMapper
{
  public:
    struct Cmd
    {
      DocCmdFunc func;
      bool endsBrief;
    };

    /** maps a command name to a handler function */
    static Cmd *map(const char *name)
    {
      return instance()->find(name);
    }

    /** release the singleton */
    static void freeInstance()
    {
      delete s_instance; s_instance=0;
    }

  private:
    static DocCmdMapper *instance()
    {
      if (s_instance==0) s_instance = new DocCmdMapper;
      return s_instance;
    }

    DocCmdMapper() : m_map(113)
    {
      m_map.setAutoDelete(TRUE);
      DocCmdMap *p = docCmdMap;
      while (p->cmdName)
      {
	if (m_map.find(p->cmdName)!=0)
	{
	  err("DocCmdMapper: command %s already added\n",p->cmdName);
	  exit(1);
	}
	Cmd *cmd = new Cmd;
	cmd->func = p->handler;
	cmd->endsBrief = p->endsBrief;
	m_map.insert(p->cmdName,cmd);
	p++;
      }
    }

    Cmd *find(const char *name)
    {
      return m_map.find(name);
    }
    QDict<Cmd> m_map;
    static DocCmdMapper *s_instance;
};

DocCmdMapper *DocCmdMapper::s_instance=0;
  
bool inInternalDocs = FALSE;
  
#define YY_NEVER_INTERACTIVE 1

enum XRefKind
{
  XRef_Item,
  XRef_Todo,
  XRef_Test,
  XRef_Bug,
  XRef_Deprecated,
  XRef_None
};

enum OutputContext
{
  OutputDoc,
  OutputBrief,
  OutputXRef,
  OutputInbody
};

enum GuardType
{
  Guard_If,
  Guard_IfNot,
  Guard_Skip
};

class GuardedSection
{
  public:
    GuardedSection(bool enabled,bool parentVisible) 
      : m_enabled(enabled),m_parentVisible(parentVisible) {}
    bool isEnabled() const { return m_enabled; }
    bool parentVisible() const { return m_parentVisible; }
  
  private:
    bool m_enabled;
    bool m_parentVisible;
};

/* -----------------------------------------------------------------
 *
 *	statics
 */

static ParserInterface *langParser;          // the language parser that is calling us
static QCString         inputString;         // input string
static int		inputPosition;       // read pointer
static QCString		yyFileName;          // file name that is read from
static int		yyLineNr;            // line number in the input
static bool             inBody;              // was the comment found inside the body of a function?
static OutputContext    inContext;           // are we inside the brief, details or xref part
static bool             briefEndsAtDot;      // does the brief description stop at a dot?
static QCString         formulaText;         // Running text of a formula
static QCString         formulaEnv;          // environment name
static int              formulaNewLines;     // amount of new lines in the formula
static QCString        *pOutputString;       // pointer to string to which the output is appended.
static QCString         outputXRef;          // temp argument of todo/test/../xrefitem commands
static QCString         blockName;           // preformatted block name (e.g. verbatim, latexonly,...)
static XRefKind         xrefKind;            // kind of cross-reference command
static XRefKind         newXRefKind;         // 
static GuardType        guardType;           // kind of guard for conditional section
static bool             enabledSectionFound;
static QCString         functionProto;       // function prototype
static QStack<GuardedSection> guards;        // tracks nested conditional sections (if,ifnot,..)
static Entry*		current      = 0 ;   // working entry
//static Entry*		current_root = 0 ;   // parent of working entry


//static Entry*		previous     = 0 ;   // TODO: remove need for this
static bool             needNewEntry;

static QCString         g_sectionLabel;
static QCString		g_sectionTitle;
static int              g_sectionLevel;
static QCString         xrefItemKey;
static QCString         newXRefItemKey;
static QCString         xrefItemTitle;
static QCString         xrefListTitle;
static Protection	protection;

static bool             xrefAppendFlag;
static bool             inGroupParamFound;
static int              braceCount;
static bool             insidePre;
static bool             parseMore;
static int              g_condCount;

static int              g_commentCount;
static QCString         g_spaceBeforeCmd;
static QCString         g_spaceBeforeIf;
static QCString         g_copyDocArg;

static QCString         g_guardExpr;
static int              g_roundCount;

static bool             g_insideParBlock;

//-----------------------------------------------------------------------------

static void initParser()
{
  g_sectionLabel.resize(0);
  g_sectionTitle.resize(0);
  Doxygen::docGroup.clearHeader();
  g_insideParBlock = FALSE;
}

//-----------------------------------------------------------------------------

static bool getDocSectionName(int s)
{
  switch(s)
  {
    case Entry::CLASSDOC_SEC:
    case Entry::STRUCTDOC_SEC:
    case Entry::UNIONDOC_SEC:
    case Entry::EXCEPTIONDOC_SEC:
    case Entry::NAMESPACEDOC_SEC:
    case Entry::PROTOCOLDOC_SEC:
    case Entry::CATEGORYDOC_SEC:
    case Entry::ENUMDOC_SEC:
    case Entry::PAGEDOC_SEC:
    case Entry::VARIABLEDOC_SEC:
    case Entry::MEMBERDOC_SEC:
    case Entry::OVERLOADDOC_SEC:
    case Entry::FILEDOC_SEC:
    case Entry::DEFINEDOC_SEC:
    case Entry::GROUPDOC_SEC:
    case Entry::MAINPAGEDOC_SEC:
    case Entry::PACKAGEDOC_SEC:
    case Entry::DIRDOC_SEC:
    case Entry::EXAMPLE_SEC:
    case Entry::MEMBERGRP_SEC:
      return TRUE;
    default: 
      return FALSE;
  }
}

//-----------------------------------------------------------------------------

static bool makeStructuralIndicator(Entry::Sections s)
{
  //printf("current->section=%x\n",current->section);
  if (getDocSectionName(current->section))
  {
    return TRUE;
  }
  else
  {
    needNewEntry = TRUE;
    current->section = s;
    current->fileName = yyFileName;
    current->startLine = yyLineNr;
    return FALSE;
  }
}

static void lineCount()
{
  for( const char* c = yytext ; *c ; ++c )
    yyLineNr += (*c == '\n') ;
}


static QCString stripQuotes(const char *s)
{
  QCString name;
  if (s==0 || *s==0) return name;
  name=s;
  if (name.at(0)=='"' && name.at(name.length()-1)=='"')
  {
    name=name.mid(1,name.length()-2);
  }
  return name;
}

//-----------------------------------------------------------------

static void addXRefItem(const char *listName,const char *itemTitle,
                        const char *listTitle,bool append)
{
  Entry *docEntry = current; // inBody && previous ? previous : current;
  if (listName==0) return;
  //printf("addXRefItem(%s,%s,%s,%d)\n",listName,itemTitle,listTitle,append);

  ListItemInfo *lii=0;
  RefList *refList = Doxygen::xrefLists->find(listName);
  if (refList==0) // new list
  {
    refList = new RefList(listName,listTitle,itemTitle);
    Doxygen::xrefLists->insert(listName,refList);
    //printf("new list!\n");
  }
  if (docEntry->sli)
  {
    QListIterator<ListItemInfo> slii(*docEntry->sli);
    for (slii.toLast();(lii=slii.current());--slii)
    {
      if (qstrcmp(lii->type,listName)==0) 
      {
        //printf("found %s lii->type=%s\n",listName,lii->type);
        break;
      }
    }
  }
  if (lii && append) // already found item of same type just before this one
  {
    //printf("listName=%s item id = %d existing\n",listName,lii->itemId);
    RefItem *item = refList->getRefItem(lii->itemId);
    ASSERT(item!=0);
    item->text += " <p>";
    item->text += outputXRef;
    //printf("%s: text +=%s\n",listName,item->text.data());
  }
  else // new item
  {
    int itemId  = refList->addRefItem();
    //printf("listName=%s item id = %d new current=%p\n",listName,itemId,current);

    // if we have already an item from the same list type (e.g. a second @todo)
    // in the same Entry (i.e. lii!=0) then we reuse its link anchor.
    char anchorLabel[1024];
    //sprintf(anchorLabel,"_%s%06d",listName,lii ? lii->itemId : itemId);
    sprintf(anchorLabel,"_%s%06d",listName,itemId);
    RefItem *item = refList->getRefItem(itemId);
    ASSERT(item!=0);
    item->text = outputXRef;
    item->listAnchor = anchorLabel;
    docEntry->addSpecialListItem(listName,itemId);
    QCString cmdString;
    cmdString.sprintf(" \\xrefitem %s %d.",listName,itemId);
    if (inBody)
    {
      docEntry->inbodyDocs += cmdString;
    }
    else
    {
      docEntry->doc += cmdString;
    }
    SectionInfo *si = Doxygen::sectionDict->find(anchorLabel);
    if (si)
    {
      if (si->lineNr != -1)
      {
        warn(listName,yyLineNr,"multiple use of section label '%s', (first occurrence: %s, line %d)",anchorLabel,si->fileName.data(),si->lineNr);
      }
      else
      {
        warn(listName,yyLineNr,"multiple use of section label '%s', (first occurrence: %s)",anchorLabel,si->fileName.data());
      }
    }
    else
    {
      si=new SectionInfo(listName,yyLineNr,anchorLabel,
                         g_sectionTitle,SectionInfo::Anchor,
                         g_sectionLevel);
      Doxygen::sectionDict->append(anchorLabel,si);
      docEntry->anchors->append(si);
    }
  }
  outputXRef.resize(0);
}

//-----------------------------------------------------------------------------

// Adds a formula text to the list/dictionary of formulas if it was
// not already added. Returns the label of the formula.
static QCString addFormula()
{
  QCString formLabel;
  QCString fText=formulaText.simplifyWhiteSpace();
  Formula *f=0;
  if ((f=Doxygen::formulaDict->find(fText))==0)
  {
    f = new Formula(fText);
    Doxygen::formulaList->append(f);
    Doxygen::formulaDict->insert(fText,f);
    formLabel.sprintf("\\form#%d",f->getId());
    Doxygen::formulaNameDict->insert(formLabel,f);
  }
  else
  {
    formLabel.sprintf("\\form#%d",f->getId());
  }
  int i;
  for (i=0;i<formulaNewLines;i++) formLabel+="@_fakenl"; // add fake newlines to
                                                         // keep the warnings 
                                                         // correctly aligned.
  return formLabel;
}

//-----------------------------------------------------------------------------

static void checkFormula();
//-----------------------------------------------------------------------------

static SectionInfo::SectionType sectionLevelToType(int level)
{
  if (level>=0 && level<5) return (SectionInfo::SectionType)level;
  return SectionInfo::Anchor;
}

static void addSection()
{
  SectionInfo *si = Doxygen::sectionDict->find(g_sectionLabel);
  if (si)
  {
    if (si->lineNr != -1)
    {
      warn(yyFileName,yyLineNr,"multiple use of section label '%s' while adding section, (first occurrence: %s, line %d)",g_sectionLabel.data(),si->fileName.data(),si->lineNr);
    }
    else
    {
      warn(yyFileName,yyLineNr,"multiple use of section label '%s' while adding section, (first occurrence: %s)",g_sectionLabel.data(),si->fileName.data());
    }
  }
  else
  {
    // create a new section element
    g_sectionTitle+=yytext;
    g_sectionTitle=g_sectionTitle.stripWhiteSpace();
    si = new SectionInfo(yyFileName,yyLineNr,g_sectionLabel,
                          g_sectionTitle,sectionLevelToType(g_sectionLevel),g_sectionLevel);

    // add section to this entry
    current->anchors->append(si);

    // add section to the global dictionary
    Doxygen::sectionDict->append(g_sectionLabel,si);
  }
}

//-----------------------------------------------------------------------------

static void addCite()
{
  QCString name=yytext;
  if (yytext[0] =='"')
  {
    name=yytext+1;
    name=name.left(yyleng-2);
  }
  Doxygen::citeDict->insert(name.data());
}

//-----------------------------------------------------------------------------

// strip trailing whitespace (excluding newlines) from string s
static void stripTrailingWhiteSpace(QCString &s)
{
  uint len = s.length();
  int i = (int)len-1;
  char c;
  while (i>=0 && ((c = s.at(i))==' ' || c=='\t' || c=='\r')) i--;
  if (i!=(int)len-1) 
  {
    s.resize(i+2); // string up to and including char at pos i and \0 terminator
  }
}

// selects the output to write to
static inline void setOutput(OutputContext ctx)
{
  bool xrefAppendToPrev = xrefAppendFlag;
  // determine append flag for the next item (i.e. the end of this item)
  xrefAppendFlag = !inBody &&
                   inContext==OutputXRef && ctx==OutputXRef && // two consecutive xref items
                   newXRefKind==xrefKind &&                    // of the same kind
                   (xrefKind!=XRef_Item || 
		    newXRefItemKey==xrefItemKey);              // with the same key if \xrefitem
  //printf("%d && %d && %d && (%d || %d)\n",
  //                 inContext==OutputXRef,
  //                 ctx==OutputXRef,
  //                 newXRefKind==xrefKind,
  //                 xrefKind!=XRef_Item,
  //	  	     newXRefItemKey==xrefItemKey);
      
  //printf("refKind=%d newXRefKind=%d xrefAppendToPrev=%d xrefAppendFlag=%d\n",
  //   	  xrefKind,newXRefKind,xrefAppendToPrev,xrefAppendFlag);

  //printf("setOutput(inContext=%d ctx=%d)\n",inContext,ctx);
  if (inContext==OutputXRef) // end of XRef section => add the item 
  {
    // See if we can append this new xref item to the previous one.
    // We know this at the start of the next item of the same
    // type and need to remember this until the end of that item.
    switch(xrefKind)
    {
      case XRef_Todo:
	addXRefItem("todo",
	            theTranslator->trTodo(),
	            theTranslator->trTodoList(),
		    xrefAppendToPrev
		   );
	break;
      case XRef_Test:
	addXRefItem("test",
	            theTranslator->trTest(),
		    theTranslator->trTestList(),
		    xrefAppendToPrev
		   );
	break;
      case XRef_Bug:
	addXRefItem("bug",
	            theTranslator->trBug(),
		    theTranslator->trBugList(),
		    xrefAppendToPrev
		   );
	break;
      case XRef_Deprecated:
	addXRefItem("deprecated",
	            theTranslator->trDeprecated(),
		    theTranslator->trDeprecatedList(),
		    xrefAppendToPrev
		   );
	break;
      case XRef_Item:  // user defined list
	addXRefItem(xrefItemKey,
	            xrefItemTitle,
		    xrefListTitle,
		    xrefAppendToPrev
		   );
	break;
      case XRef_None:
	ASSERT(0);
	break;
    }
  }
  xrefItemKey = newXRefItemKey;

  int oldContext = inContext;
  inContext = ctx;
  if (inContext!=OutputXRef && inBody) inContext=OutputInbody;
  switch(inContext)
  {
    case OutputDoc:
      if (oldContext!=inContext)
      {
        stripTrailingWhiteSpace(current->doc);
        if (current->docFile.isEmpty())
        {
          current->docFile = yyFileName;
          current->docLine = yyLineNr;
        }
      }
      pOutputString = &current->doc;
      break;
    case OutputBrief:
      if (oldContext!=inContext)
      {
	if (current->briefFile.isEmpty())
	{
	  current->briefFile = yyFileName;
	  current->briefLine = yyLineNr;
	}
      }
      if (current->brief.stripWhiteSpace().isEmpty()) // we only want one brief
	                                              // description even if multiple
	                                              // are given...
      {
        pOutputString = &current->brief;
      }
      else
      {
        pOutputString = &current->doc;
	inContext = OutputDoc; // need to switch to detailed docs, see bug 631380
      }
      break;
    case OutputXRef:
      pOutputString = &outputXRef;
      // first item found, so can't append to previous
      //xrefAppendFlag = FALSE;
      break;
    case OutputInbody:
      pOutputString = &current->inbodyDocs;
      break;
  }
}


static void addAnchor(const char *anchor)
{
  SectionInfo *si = Doxygen::sectionDict->find(anchor);
  if (si)
  {
    if (si->lineNr != -1)
    {
      warn(yyFileName,yyLineNr,"multiple use of section label '%s' while adding anchor, (first occurrence: %s, line %d)",anchor,si->fileName.data(),si->lineNr);
    }
    else
    {
      warn(yyFileName,yyLineNr,"multiple use of section label '%s' while adding anchor, (first occurrence: %s)",anchor,si->fileName.data());
    }
  }
  else
  {
    si = new SectionInfo(yyFileName,yyLineNr,anchor,0,SectionInfo::Anchor,0);
    Doxygen::sectionDict->append(anchor,si);
    current->anchors->append(si);
  }
}

// add a string to the output
static inline void addOutput(const char *s)
{
  //printf("addOutput(%s)\n",s);
  *pOutputString+=s;
}

// add a character to the output
static inline void addOutput(char c)
{
  *pOutputString+=c;
}

static void endBrief(bool addToOutput=TRUE)
{
  if (!current->brief.stripWhiteSpace().isEmpty())
  { // only go to the detailed description if we have
    // found some brief description and not just whitespace
    briefEndsAtDot=FALSE;
    setOutput(OutputDoc);
    if (addToOutput) addOutput(yytext);
  }
}

static void handleGuard(const QCString &expr);
/* ----------------------------------------------------------------- */
#undef	YY_INPUT
#define	YY_INPUT(buf,result,max_size) result=yyread(buf,max_size);

static int prevPosition=0;

static int yyread(char *buf,int max_size)
{
    prevPosition=inputPosition;
    int c=0;
    while( c < max_size && inputString[inputPosition] )
    {
	*buf = inputString[inputPosition++] ;
	//printf("%d (%c)\n",*buf,*buf);
	c++; buf++;
    }
    return c;
}

%}

       /* start command character */
CMD	  ("\\"|"@")
DCMD1     ("arg"|"attention"|"author"|"cite"|"code")
DCMD2     ("date"|"dot"|"msc"|"dotfile"|"example"|"startuml")
DCMD3     ("htmlinclude"|"htmlonly"|"image"|"include")
DCMD4     ("includelineno"|"internal"|"invariant")
DCMD5     ("latexinclude"|"latexonly"|"li"|"line"|"manonly"|"name")
DCMD6     ("note"|"par"|"paragraph"|"param"|"post")
DCMD7     ("pre"|"remarks"|(("relate"[sd])("also")?))
DCMD8     ("remarks"|("return"[s]?)|"retval"|"sa"|"section")
DCMD9     ("see"|"since"|"subsection"|"subsubsection")
DCMD10    ("throw"|"until"|"verbatim")
DCMD11    ("verbinclude"|"version"|"warning")
DETAILEDCMD {CMD}({DCMD1}|{DCMD2}|{DCMD3}|{DCMD4}|{DCMD5}|{DCMD6}|{DCMD7}|{DCMD8}|{DCMD9}|{DCMD10}|{DCMD11})
XREFCMD   {CMD}("bug"|"deprecated"|"test"|"todo"|"xrefitem")  
PRE       [pP][rR][eE]
TABLE	  [tT][aA][bB][lL][eE]
P	  [pP]
UL        [uU][lL]
OL	  [oO][lL]
DL	  [dD][lL]
IMG       [iI][mM][gG]
HR        [hH][rR]
PARA      [pP][aA][rR][aA]
CODE      [cC][oO][dD][eE]
CAPTION   [cC][aA][pP][tT][iI][oO][nN]
CENTER    [cC][eE][nN][tT][eE][rR]
DIV       [dD][iI][vV]
DETAILEDHTML {CENTER}|{DIV}|{PRE}|{UL}|{TABLE}|{OL}|{DL}|{P}|[Hh][1-6]|{IMG}|{HR}|{PARA}
DETAILEDHTMLOPT {CODE}
BN        [ \t\n\r]
BL        [ \t\r]*"\n" 
B         [ \t]
BS        ^(({B}*"//")?)(({B}*"*"+)?){B}*
ATTR      ({B}+[^>\n]*)?
DOCNL     "\n"|"\\_linebr"
LC        "\\"{B}*"\n"
NW	  [^a-z_A-Z0-9]
FILESCHAR [a-z_A-Z0-9\x80-\xFF\\:\\\/\-\+@&#]
FILEECHAR [a-z_A-Z0-9\x80-\xFF\-\+@&#]
FILE      ({FILESCHAR}*{FILEECHAR}+("."{FILESCHAR}*{FILEECHAR}+)*)|("\""[^\n\"]*"\"")
ID        "$"?[a-z_A-Z\x80-\xFF][a-z_A-Z0-9\x80-\xFF]*
LABELID   [a-z_A-Z\x80-\xFF][a-z_A-Z0-9\x80-\xFF\-]*
CITESCHAR [a-z_A-Z0-9\x80-\xFF\-\?]
CITEECHAR [a-z_A-Z0-9\x80-\xFF\-\+:\/\?]*
CITEID    {CITESCHAR}{CITEECHAR}*("."{CITESCHAR}{CITEECHAR}*)*|"\""{CITESCHAR}{CITEECHAR}*("."{CITESCHAR}{CITEECHAR}*)*"\""
SCOPEID   {ID}({ID}*{BN}*"::"{BN}*)*({ID}?)
SCOPENAME "$"?(({ID}?{BN}*("::"|"."){BN}*)*)((~{BN}*)?{ID})
TMPLSPEC  "<"{BN}*[^>]+{BN}*">"
MAILADDR   [a-z_A-Z0-9.+\-]+"@"[a-z_A-Z0-9\-]+("."[a-z_A-Z0-9\-]+)+[a-z_A-Z0-9\-]+ 
RCSTAG    "$"{ID}":"[^\n$]+"$"

%option noyywrap

  /* comment parsing states. */
%x      Comment
%x      PageDocArg1
%x      PageDocArg2
%x      RelatesParam1
%x      ClassDocArg1
%x      ClassDocArg2
%x      ClassDocArg3
%x      CategoryDocArg1
%x      XRefItemParam1
%x      XRefItemParam2
%x      XRefItemParam3
%x      FileDocArg1
%x      ParamArg1
%x	EnumDocArg1
%x	NameSpaceDocArg1
%x	PackageDocArg1
%x	GroupDocArg1
%x	GroupDocArg2
%x	SectionLabel
%x	SectionTitle
%x	SubpageLabel
%x	SubpageTitle
%x	FormatBlock
%x	LineParam
%x	GuardParam
%x	GuardParamEnd
%x	SkipGuardedSection
%x	SkipInternal
%x      NameParam
%x	InGroupParam
%x	FnParam
%x	OverloadParam
%x	InheritParam
%x	ExtendsParam
%x      ReadFormulaShort
%x	ReadFormulaLong
%x	AnchorLabel
%x      HtmlComment
%x      SkipLang
%x	CiteLabel
%x	CopyDoc
%x      GuardExpr
%x      CdataSection

%%

  /* What can happen in while parsing a comment block:
   *   commands (e.g. @page, or \page)
   *   escaped commands (e.g. @@page or \\page).
   *   formulas (e.g. \f$ \f[ \f{..)
   *   directories (e.g. \doxygen\src\)
   *   autolist end. (e.g. a dot on an otherwise empty line)
   *   newlines.
   *   end of brief description due to blank line.
   *   end of brief description due to some command (@command, or <command>).
   *   words and whitespace and other characters (#,?!, etc).
   *   grouping commands (e.g. @{ and @})
   *   language switch (e.g. \~english or \~).
   *   mail address (e.g. doxygen@gmail.com).
   *   quoted text, such as "foo@bar"
   *   XML commands, <summary></summary><remarks></remarks>
   */

<Comment>{CMD}{CMD}[a-z_A-Z]+{B}*	{ // escaped command
  					  addOutput(yytext);
  					}
<Comment>{CMD}{CMD}"~"[a-z_A-Z]*	{ // escaped command
  					  addOutput(yytext);
  					}
<Comment>{MAILADDR}			{ // mail address
  					  addOutput(yytext);
  					}
<Comment>"\""[^"\n]*"\""		{ // quoted text
                                          addOutput(yytext);
  					}
<Comment>("\\"[a-z_A-Z]+)+"\\"		{ // directory (or chain of commands!)
  					  addOutput(yytext);
  					}
<Comment>"<"{DETAILEDHTML}{ATTR}">"	{ // HTML command that ends a brief description
					  setOutput(OutputDoc);
					  // continue with the same input
                                          REJECT;
					}
<Comment>"<"{DETAILEDHTMLOPT}{ATTR}">"	{ // HTML command that ends a brief description
					  if (current->lang==SrcLangExt_CSharp)
                                          {
                                            setOutput(OutputDoc);
                                          }
					  // continue with the same input
                                          REJECT;
					}
<Comment>"<summary>"			{ // start of a .NET XML style brief description
					  setOutput(OutputBrief);
                                          addOutput(yytext);
  					}
<Comment>"<remarks>"            	{ // start of a .NET XML style detailed description
					  setOutput(OutputDoc);
                                          addOutput(yytext);
  					}
<Comment>"</summary>"	                { // start of a .NET XML style detailed description
					  setOutput(OutputBrief);
                                          addOutput(yytext);
					  setOutput(OutputDoc);
  					}
<Comment>"</remarks>"			{ // end of a brief or detailed description
                                          
					  setOutput(OutputDoc);
                                          addOutput(yytext);
  					}
<Comment>"<"{CAPTION}{ATTR}">"          {
                                          QCString tag=yytext;
                                          int s=tag.find("id=");
                                          if (s!=-1) // command has id attribute
                                          {
                                            char c=tag[s+3];
                                            if (c=='\'' || c=='"') // valid start
                                            {
                                              int e=tag.find(c,s+4);
                                              if (e!=-1) // found matching end
                                              {
                                                QCString id=tag.mid(s+4,e-s-4); // extract id
                                                addAnchor(id);
                                              }
                                            }
                                          }
                                          addOutput(yytext);
                                        }
<Comment>"<"{PRE}{ATTR}">"              {
                                          insidePre=TRUE;
                                          addOutput(yytext);
                                        }
<Comment>"</"{PRE}">"                   {
                                          insidePre=FALSE;
                                          addOutput(yytext);
                                        }
<Comment>{RCSTAG}                       { // RCS tag which end a brief description
                                          setOutput(OutputDoc);
                                          REJECT;
                                        }
<Comment>"<!--"                         { 
                                          BEGIN(HtmlComment);
                                        }
<Comment>"<!\[CDATA\["                  {
                                          BEGIN(CdataSection);
                                        }
<Comment>{B}*{CMD}"endinternal"{B}*	{
                                          addOutput(" \\endinternal "); 
                                          if (!inInternalDocs)
  					    warn(yyFileName,yyLineNr,
                                               "found \\endinternal without matching \\internal"
                                              );
                                          inInternalDocs = FALSE;
  					}
<Comment>{B}*{CMD}[a-z_A-Z]+"{"[a-zA-Z_,:0-9\. ]*"}"{B}*  |
<Comment>{B}*{CMD}[a-z_A-Z]+{B}*	{ // potentially interesting command
                                          // the {B}* in the front was added for bug620924
                                          QCString fullMatch = QCString(yytext);
                                          int idx = fullMatch.find('{');
                                          /* handle `\f{` and `@f{` as special cases */
                                          if ((idx > 1) && (yytext[idx-1] == 'f') && (yytext[idx-2] == '\\' || yytext[idx-2] =='@')) REJECT;
                                          int idxEnd = fullMatch.find("}",idx+1);
                                          QCString cmdName;
                                          QCStringList optList;
                                          if (idx == -1) // no options
                                          {
                                            cmdName = QCString(yytext).stripWhiteSpace().data()+1; // to remove {CMD}
                                          }
                                          else // options present
                                          {
                                            cmdName = fullMatch.left(idx).stripWhiteSpace().data()+1; // to remove {CMD}
                                            QCString optStr = fullMatch.mid(idx+1,idxEnd-idx-1).stripWhiteSpace();
                                            optList = QCStringList::split(',',optStr);
                                          }
					  DocCmdMapper::Cmd *cmdPtr = DocCmdMapper::map(cmdName);
					  if (cmdPtr) // special action is required
					  {
                                            int i=0;
                                            while (yytext[i]==' ' || yytext[i]=='\t') i++;
					    g_spaceBeforeCmd = QCString(yytext).left(i);
					    if (cmdPtr->endsBrief && !(inContext==OutputXRef && cmdName=="parblock"))
					    {
					      briefEndsAtDot=FALSE;
					      // this command forces the end of brief description
					      setOutput(OutputDoc);
					    }
                                            //if (i>0) addOutput(QCString(yytext).left(i)); // removed for bug 689341
					    if (cmdPtr->func && cmdPtr->func(cmdName, optList))
					    {
					      // implicit split of the comment block into two
					      // entries. Restart the next block at the start
					      // of this command.
					      parseMore=TRUE;

					      // yuk, this is probably not very portable across lex implementations, 
					      // but we need to know the position in the input buffer where this 
					      // rule matched.
					      // for flex 2.5.33+ we should use YY_CURRENT_BUFFER_LVALUE
#if YY_FLEX_MAJOR_VERSION>=2 && (YY_FLEX_MINOR_VERSION>5 || (YY_FLEX_MINOR_VERSION==5 && YY_FLEX_SUBMINOR_VERSION>=33))
					      inputPosition=prevPosition + (int)(yy_bp - YY_CURRENT_BUFFER_LVALUE->yy_ch_buf);
#else
					      inputPosition=prevPosition + (int)(yy_bp - yy_current_buffer->yy_ch_buf);
#endif
					      yyterminate();
					    }
					    else if (cmdPtr->func==0)
					    {
					      // command without handler, to be processed
					      // later by parsedoc.cpp
					      addOutput(yytext);
					    }
					  }
					  else // command not relevant
					  {
					    addOutput(yytext);
					  }
  					}
<Comment>{B}*({CMD}{CMD})"f"[$\[{]	{ // escaped formula command
  					  addOutput(yytext);
  					}
<Comment>{B}*{CMD}"~"[a-z_A-Z-]*		{ // language switch command
                                          QCString langId = QString(yytext).stripWhiteSpace().data()+2;
			       	          if (!langId.isEmpty() &&
					      qstricmp(Config_getEnum(OUTPUT_LANGUAGE),langId)!=0)
				          { // enable language specific section
				            BEGIN(SkipLang);
				          }
  					}
<Comment>{B}*{CMD}"f{"[^}\n]+"}"("{"?)  { // start of a formula with custom environment
					  setOutput(OutputDoc);
					  formulaText="\\begin";
					  formulaEnv=QString(yytext).stripWhiteSpace().data()+2;
					  if (formulaEnv.at(formulaEnv.length()-1)=='{')
					  {
					    // remove trailing open brace
					    formulaEnv=formulaEnv.left(formulaEnv.length()-1);
					  }
					  formulaText+=formulaEnv;
					  formulaNewLines=0;
					  BEGIN(ReadFormulaLong);
  					}
<Comment>{B}*{CMD}"f$"			{ // start of a inline formula
					  formulaText="$";
					  formulaNewLines=0;
					  BEGIN(ReadFormulaShort);
  					}
<Comment>{B}*{CMD}"f["			{ // start of a block formula
					  setOutput(OutputDoc);
					  formulaText="\\[";
					  formulaNewLines=0;
					  BEGIN(ReadFormulaLong);
  					}
<Comment>{B}*{CMD}"{"                   { // begin of a group
                                          //langParser->handleGroupStartCommand(g_memberGroupHeader);
                                          Doxygen::docGroup.open(current,yyFileName,yyLineNr);
                                        }
<Comment>{B}*{CMD}"}"                   { // end of a group
                                          //langParser->handleGroupEndCommand();
                                          Doxygen::docGroup.close(current,yyFileName,yyLineNr,TRUE);
					  Doxygen::docGroup.clearHeader();
					  parseMore=TRUE;
                                          needNewEntry = TRUE;
#if YY_FLEX_MAJOR_VERSION>=2 && (YY_FLEX_MINOR_VERSION>5 || (YY_FLEX_MINOR_VERSION==5 && YY_FLEX_SUBMINOR_VERSION>=33))
				          inputPosition=prevPosition + (int)(yy_bp - YY_CURRENT_BUFFER_LVALUE->yy_ch_buf) + strlen(yytext);
#else
				          inputPosition=prevPosition + (int)(yy_bp - yy_current_buffer->yy_ch_buf) + strlen(yytext);
#endif
					  yyterminate();
                                        }
<Comment>{B}*{CMD}[$@\\&~<>#%]		{ // escaped character
  					  addOutput(yytext);
  					}
<Comment>[a-z_A-Z]+			{ // normal word
					  addOutput(yytext);
  					}
<Comment>^{B}*"."{B}*/\n                { // explicit end autolist: e.g "  ."
  				          addOutput(yytext); 
					}
<Comment>^{B}*[1-9][0-9]*"."{B}+        |
<Comment>^{B}*[*+]{B}+			{ // start of autolist
                                          if (!Doxygen::markdownSupport)
                                          {
                                            REJECT;
                                          }
                                          else
                                          {
                                            if (inContext!=OutputXRef) 
                                            {
                                              briefEndsAtDot=FALSE;
                                              setOutput(OutputDoc);
                                            }
                                            addOutput(yytext); 
                                          }
  					}
<Comment>^{B}*"-"{B}+			{ // start of autolist
					  if (inContext!=OutputXRef) 
					  {
					    briefEndsAtDot=FALSE;
					    setOutput(OutputDoc);
					  }
  				          addOutput(yytext); 
  					}
<Comment>^{B}*([\-:|]{B}*)*("--"|"---")({B}*[\-:|])*{B}*/\n { // horizontal line (dashed)
  				          addOutput(yytext); 
                                        }
<Comment>{CMD}"---"                     { // escaped mdash
                                          addOutput(yytext);
                                        }
<Comment>{CMD}"--"                      { // escaped mdash
                                          addOutput(yytext);
                                        }
<Comment>"---"                          { // mdash
                                          addOutput(insidePre || Doxygen::markdownSupport ? yytext : "&mdash;");
                                        }
<Comment>"--"                           { // ndash
                                          addOutput(insidePre || Doxygen::markdownSupport ? yytext : "&ndash;");
                                        }
<Comment>"-#"{B}+                       { // numbered item
                                          if (inContext!=OutputXRef)
                                          {
                                            briefEndsAtDot=FALSE;
                                            setOutput(OutputDoc);
                                          }
                                          addOutput(yytext);
                                        }
<Comment>("."+)[a-z_A-Z0-9\)]		{ // . at start or in the middle of a word, or ellipsis
  					  addOutput(yytext);
  					}
<Comment>".\\"[ \t]			{ // . with escaped space.
  					  addOutput(yytext[0]);
  					  addOutput(yytext[2]);
  					}
<Comment>".,"				{ // . with comma such as "e.g.," 
  					  addOutput(yytext);
  					}
<Comment>"...\\"[ \t]			{ // ellipsis with escaped space.
  					  addOutput("... ");
  					}
<Comment>".."[\.]?/[^ \t\n] 		{ // internal ellipsis 
  					  addOutput(yytext);
  					}
<Comment>(\n|\\_linebr)({B}*(\n|\\_linebr))+	{ // at least one blank line (or blank line command)
					  if (inContext==OutputXRef)
					  {
					    // see bug 613024, we need to put the newlines after ending the XRef section.
					    if (!g_insideParBlock) setOutput(OutputDoc);
                                            int i;
                                            for (i=0;i<yyleng;)
                                            {
                                              if (yytext[i]=='\n') addOutput('\n'),i++;
                                              else if (strcmp(yytext+i,"\\_linebr")==0) addOutput('\n'),i+=8;
                                              else i++;
                                            }
					  }
					  else if (inContext!=OutputBrief)
					  {
                                            int i;
                                            for (i=0;i<yyleng;)
                                            {
                                              if (yytext[i]=='\n') addOutput('\n'),i++;
                                              else if (strcmp(yytext+i,"\\_linebr")==0) addOutput('\n'),i+=8;
                                              else i++;
                                            }
					    setOutput(OutputDoc);
					  }
					  else // inContext==OutputBrief
					  { // only go to the detailed description if we have
					    // found some brief description and not just whitespace
					    endBrief(FALSE);
					  }
  					  lineCount();
  					}
<Comment>"."				{ // potential end of a JavaDoc style comment
  					  addOutput(*yytext);
  					  if (briefEndsAtDot)
					  {
					    setOutput(OutputDoc);
					    briefEndsAtDot=FALSE;
					  }
  					}
<Comment>\n				{ // newline
  					  addOutput(*yytext);
  					  yyLineNr++;
  					}
<Comment>.				{ // catch-all for anything else
  					  addOutput(*yytext);
  					}


 /* --------------   Rules for handling HTML comments ----------- */

<HtmlComment>"--"[!]?">"{B}*		{ BEGIN( Comment ); }
<HtmlComment>{DOCNL}			{ 
  					  if (*yytext=='\n') yyLineNr++;
  					}
<HtmlComment>[^\\\n\-]+			{ // ignore unimportant characters
  					}
<HtmlComment>.				{ // ignore every else
  					}

<CdataSection>"\]\]>"                   {
                                          BEGIN( Comment );
                                        }
<CdataSection>{DOCNL}                   { 
                                          addOutput('\n');
                                          if (*yytext=='\n') yyLineNr++;
                                        }
<CdataSection>[<>&]                     { // the special XML characters for iwhich the CDATA section is especially used
                                          addOutput('\\');
                                          addOutput(*yytext);
                                        }
<CdataSection>[^\\\n\]<>&]+             {
                                          addOutput(yytext);
                                        }
<CdataSection>.                         { 
                                          addOutput(*yytext);
                                        }

 /* --------------   Rules for handling formulas ---------------- */
 
<ReadFormulaShort>{CMD}"f$"		{ // end of inline formula
  					  formulaText+="$";
					  addOutput(" "+addFormula());
					  BEGIN(Comment);
  					}
<ReadFormulaLong>{CMD}"f]"		{ // end of block formula
					  formulaText+="\\]";
					  addOutput(" "+addFormula());
					  BEGIN(Comment);
  					}
<ReadFormulaLong>{CMD}"f}"		{ // end of custom env formula
					  formulaText+="\\end";
					  formulaText+=formulaEnv;
					  addOutput(" "+addFormula());
					  BEGIN(Comment);
  					}
<ReadFormulaLong,ReadFormulaShort>[^\\@\n]+ { // any non-special character
                                          formulaText+=yytext; 
 					} 
<ReadFormulaLong,ReadFormulaShort>\n	{ // new line
                                          formulaNewLines++;
                                          formulaText+=*yytext; 
					  yyLineNr++; 
					}
<ReadFormulaLong,ReadFormulaShort>.     { // any other character
                                          formulaText+=*yytext; 
					}

  /* ------------ handle argument of enum command --------------- */

<EnumDocArg1>{SCOPEID}			{ // handle argument
  					  current->name = yytext;
					  BEGIN( Comment );
  					}
<EnumDocArg1>{LC}			{ // line continuation
  					  yyLineNr++;
					  addOutput('\n');
                                        }
<EnumDocArg1>{DOCNL}			{ // missing argument
  					  warn(yyFileName,yyLineNr,
                                               "missing argument after \\enum."
                                              );
					  addOutput('\n');
  					  if (*yytext=='\n') yyLineNr++;
					  BEGIN( Comment );
  					}
<EnumDocArg1>.				{ // ignore other stuff
  					}

  /* ------------ handle argument of namespace command --------------- */

<NameSpaceDocArg1>{SCOPENAME}		{ // handle argument
  					  current->name = substitute(yytext,".","::");
					  BEGIN( Comment );
  					}
<NameSpaceDocArg1>{LC}			{ // line continuation
                                          yyLineNr++; 
					  addOutput('\n');
                                        }
<NameSpaceDocArg1>{DOCNL}		{ // missing argument
  					  warn(yyFileName,yyLineNr,
                                               "missing argument after "
					       "\\namespace."
                                              );
					  addOutput('\n');
  					  if (*yytext=='\n') yyLineNr++;
					  BEGIN( Comment );
  					}
<NameSpaceDocArg1>.			{ // ignore other stuff
  					}

  /* ------------ handle argument of package command --------------- */

<PackageDocArg1>{ID}("."{ID})*		{ // handle argument
  					  current->name = yytext;
					  BEGIN( Comment );
  					}
<PackageDocArg1>{LC}			{ // line continuation 
                                          yyLineNr++; 
					  addOutput('\n');
                                        }
<PackageDocArg1>{DOCNL}			{ // missing argument
  					  warn(yyFileName,yyLineNr,
                                               "missing argument after "
					       "\\package."
                                              );
					  addOutput('\n');
  					  if (*yytext=='\n') yyLineNr++;
					  BEGIN( Comment );
  					}
<PackageDocArg1>.			{ // ignore other stuff
  					}

  /* ------ handle argument of class/struct/union command --------------- */

<ClassDocArg1>{SCOPENAME}{TMPLSPEC}     { 
  					  current->name = substitute(removeRedundantWhiteSpace(yytext),".","::");
					  BEGIN( ClassDocArg2 );
                                        }
<ClassDocArg1>{SCOPENAME}		{ // first argument
  					  current->name = substitute(yytext,".","::");
					  if (current->section==Entry::PROTOCOLDOC_SEC)
					  {
					    current->name+="-p";
					  }
					  // prepend outer scope name 
					  BEGIN( ClassDocArg2 );
					}
<CategoryDocArg1>{SCOPENAME}{B}*"("[^\)]+")" {
  					  current->name = substitute(yytext,".","::");
					  BEGIN( ClassDocArg2 );
   					}
<ClassDocArg1,CategoryDocArg1>{LC}      { // line continuation
                                          yyLineNr++; 
					  addOutput('\n');
                                        }
<ClassDocArg1,CategoryDocArg1>{DOCNL}	{
  					  warn(yyFileName,yyLineNr,
                                               "missing argument after "
					       "\\%s.",YY_START==ClassDocArg1?"class":"category"
                                              );
					  addOutput('\n');
  					  if (*yytext=='\n') yyLineNr++;
					  BEGIN( Comment );
  					}
<ClassDocArg1,CategoryDocArg1>.		{ // ignore other stuff
  					}

<ClassDocArg2>{FILE}|"<>"		{ // second argument; include file
					  current->includeFile = yytext;
					  BEGIN( ClassDocArg3 );
					}
<ClassDocArg2>{LC}			{ // line continuation
                                          yyLineNr++; 
					  addOutput('\n');
                                        }
<ClassDocArg2>{DOCNL}			{ 
					  addOutput('\n');
  					  if (*yytext=='\n') yyLineNr++;
					  BEGIN( Comment );
					}
<ClassDocArg2>.				{ // ignore other stuff
  					}

<ClassDocArg3>[<"]?{FILE}?[">]?		{ // third argument; include file name
 					  current->includeName = yytext;
					  BEGIN( Comment );
					}
<ClassDocArg3>{LC}			{ // line continuation
                                          yyLineNr++;
					  addOutput('\n');
                                        }
<ClassDocArg3>{DOCNL}			{ 
  					  if (*yytext=='\n') yyLineNr++;
  					  BEGIN( Comment );
					}
<ClassDocArg3>.				{ // ignore other stuff
  					}

  /* --------- handle arguments of {def,add,weak}group commands --------- */

<GroupDocArg1>{LABELID}(".html"?)	{ // group name
  					  current->name = yytext;
					  //lastDefGroup.groupname = yytext;
					  //lastDefGroup.pri = current->groupingPri();
  					  // the .html stuff is for Qt compatibility
					  if (current->name.right(5)==".html") 
					  {
					    current->name=current->name.left(current->name.length()-5);
					  }
					  current->type.resize(0);
					  BEGIN(GroupDocArg2);
  					}
<GroupDocArg1>"\\"{B}*"\n"		{ // line continuation
  					  yyLineNr++; 
					  addOutput('\n');
                                        }
<GroupDocArg1>{DOCNL}			{ // missing argument!
  					  warn(yyFileName,yyLineNr,
                                               "missing group name after %s",
					       current->groupDocCmd()
                                              );
					  addOutput('\n');
  					  if (*yytext=='\n') yyLineNr++;
					  BEGIN( Comment );
  					}
<GroupDocArg1>.				{ // ignore other stuff
  					}
<GroupDocArg2>"\\"{B}*"\n"		{ // line continuation
  					  yyLineNr++; 
					  addOutput('\n');
                                        }
<GroupDocArg2>[^\n\\]+			{ // title (stored in type)
					  current->type += yytext;
					  current->type = current->type.stripWhiteSpace();
                                        }
<GroupDocArg2>{DOCNL}			{
                                          if ( current->groupDocType==Entry::GROUPDOC_NORMAL &&
                                               current->type.isEmpty() 
					     ) // defgroup requires second argument
					  {
  					    warn(yyFileName,yyLineNr,
                                                 "missing title after "
					         "\\defgroup %s", current->name.data()
                                                );
					  }
  					  if (*yytext=='\n') yyLineNr++; 
					  addOutput('\n');
					  BEGIN( Comment );
  					}
<GroupDocArg2>.                         { // title (stored in type)
					  current->type += yytext;
					  current->type = current->type.stripWhiteSpace();
                                        }

  /* --------- handle arguments of page/mainpage command ------------------- */

<PageDocArg1>{FILE}			{ // first argument; page name
					  current->name = stripQuotes(yytext);
					  current->args = "";
					  BEGIN( PageDocArg2 ); 
					}
<PageDocArg1>{LC}			{ yyLineNr++; 
					  addOutput('\n');
                                        }
<PageDocArg1>{DOCNL}			{
  					  warn(yyFileName,yyLineNr,
                                               "missing argument after "
					       "\\page."
                                              );
  					  if (*yytext=='\n') yyLineNr++;
					  addOutput('\n');
					  BEGIN( Comment );
  					}
<PageDocArg1>.				{ // ignore other stuff
  					}
<PageDocArg2>{DOCNL}			{ // second argument; page title
					  if (*yytext=='\n') yyLineNr++;
					  addOutput('\n');
					  BEGIN( Comment );
					}
<PageDocArg2>{CMD}[<>]       		{ 
					  // bug 748927
					  QCString tmp = yytext;
					  tmp = substitute(substitute(tmp,"@<","&lt;"),"@>","&gt;");
					  tmp = substitute(substitute(tmp,"\\<","&lt;"),"\\>","&gt;");
					  current->args += tmp;
					}
<PageDocArg2>.				{ 
					  current->args += yytext;
                                        }
  /* --------- handle arguments of the param command ------------ */
<ParamArg1>{ID}/{B}*","                 {
                                          addOutput(yytext);
                                        }
<ParamArg1>","                          {
                                          addOutput(" , ");
                                        }
<ParamArg1>{ID}                         {
                                          addOutput(yytext);
                                          BEGIN( Comment );
                                        }
<ParamArg1>.                            {
                                          unput(yytext[0]);
                                          BEGIN( Comment );
                                        }

  /* --------- handle arguments of the file/dir/example command ------------ */

<FileDocArg1>{DOCNL}			{ // no file name specified
  					  if (*yytext=='\n') yyLineNr++;
					  addOutput('\n');
					  BEGIN( Comment );
					}
<FileDocArg1>{FILE}			{ // first argument; name
  					  current->name = stripQuotes(yytext);
					  BEGIN( Comment );
  				        }
<FileDocArg1>{LC}			{ yyLineNr++; 
					  addOutput('\n');
                                        }
<FileDocArg1>.				{ // ignore other stuff
  					}

  /* --------- handle arguments of the xrefitem command ------------ */

<XRefItemParam1>{LABELID}		{ // first argument
  					  newXRefItemKey=yytext;
                                          setOutput(OutputXRef);
					  BEGIN(XRefItemParam2);
					}
<XRefItemParam1>{LC}			{ // line continuation
                                          yyLineNr++; 
					  addOutput('\n');
                                        }
<XRefItemParam1>{DOCNL}			{ // missing arguments
  					  warn(yyFileName,yyLineNr,
					       "Missing first argument of \\xrefitem"
					      );
  					  if (*yytext=='\n') yyLineNr++;
					  addOutput('\n');
					  inContext = OutputDoc;
					  BEGIN( Comment );
  					}
<XRefItemParam1>.			{ // ignore other stuff 
  					}

<XRefItemParam2>"\""[^\n\"]*"\""	{ // second argument
  					  xrefItemTitle = stripQuotes(yytext);
					  BEGIN(XRefItemParam3);
  					}
<XRefItemParam2>{LC}			{ // line continuation
                                          yyLineNr++; 
					  addOutput('\n');
  					}
<XRefItemParam2>{DOCNL}			{ // missing argument
  					  warn(yyFileName,yyLineNr,
					      "Missing second argument of \\xrefitem"
					      );
  					  if (*yytext=='\n') yyLineNr++;
					  addOutput('\n');
					  inContext = OutputDoc;
					  BEGIN( Comment );
  					}
<XRefItemParam2>.			{ // ignore other stuff
  					}

<XRefItemParam3>"\""[^\n\"]*"\""	{ // third argument
  					  xrefListTitle = stripQuotes(yytext);
                                          xrefKind = XRef_Item;
					  BEGIN( Comment );
  					}
<XRefItemParam2,XRefItemParam3>{LC}	{ // line continuation
                                          yyLineNr++; 
					  addOutput('\n');
  					}
<XRefItemParam3>{DOCNL}			{ // missing argument
  					  warn(yyFileName,yyLineNr,
					      "Missing third argument of \\xrefitem"
					      );
  					  if (*yytext=='\n') yyLineNr++;
					  addOutput('\n');
					  inContext = OutputDoc;
					  BEGIN( Comment );
  					}
<XRefItemParam3>.			{ // ignore other stuff
  					}


  /* ----- handle arguments of the relates(also)/memberof command ------- */

<RelatesParam1>({ID}("::"|"."))*{ID}	{ // argument
  					  current->relates = yytext;
                                          //if (current->mGrpId!=DOX_NOGROUP) 
                                          //{
                                          //  memberGroupRelates = yytext;
                                          //}
					  BEGIN( Comment );
					}
<RelatesParam1>{LC}			{ // line continuation
                                          yyLineNr++; 
					  addOutput('\n');
  					}
<RelatesParam1>{DOCNL}			{ // missing argument
  					  warn(yyFileName,yyLineNr,
					      "Missing argument of \\relates or \\memberof command"
					      );
  					  if (*yytext=='\n') yyLineNr++;
					  addOutput('\n');
					  BEGIN( Comment );
  					}
<RelatesParam1>.			{ // ignore other stuff
  					}


  /* ----- handle arguments of the relates(also)/addindex commands ----- */

<LineParam>{DOCNL}			{ // end of argument
  					  if (*yytext=='\n') yyLineNr++;
					  addOutput('\n');
					  BEGIN( Comment );
  					}
<LineParam>{LC}				{ // line continuation
                                          yyLineNr++; 
					  addOutput('\n');
  					}
<LineParam>.				{ // ignore other stuff
  					  addOutput(*yytext);
  					}

  /* ----- handle arguments of the section/subsection/.. commands ------- */

<SectionLabel>{LABELID}			{ // first argument
  					  g_sectionLabel=yytext;
                                          addOutput(yytext);
					  g_sectionTitle.resize(0);
					  BEGIN(SectionTitle);
  					}
<SectionLabel>{DOCNL}			{ // missing argument
  					  warn(yyFileName,yyLineNr,
					      "\\section command has no label"
					      );
  					  if (*yytext=='\n') yyLineNr++;
					  addOutput('\n');
					  BEGIN( Comment );
  					}
<SectionLabel>.				{ // invalid character for section label
  					  warn(yyFileName,yyLineNr,
					      "Invalid or missing section label"
					      );
					  BEGIN(Comment);
  					}
<SectionTitle>[^\n@\\*]*/"\n"           { // end of section title
  					  addSection();
                                          addOutput(yytext);
					  BEGIN( Comment );
  					}
<SectionTitle>[^\n@\\]*/"\\_linebr"     { // end of section title
  					  addSection();
                                          addOutput(yytext);
					  BEGIN( Comment );
  					}
<SectionTitle>{LC}			{ // line continuation
                                          yyLineNr++; 
					  addOutput('\n');
  					}
<SectionTitle>[^\n@\\]*			{ // any character without special meaning
  					  g_sectionTitle+=yytext;
					  addOutput(yytext);
  					}
<SectionTitle>({CMD}{CMD}){ID}		{ // unescape escaped command
  					  g_sectionTitle+=&yytext[1];
					  addOutput(yytext);
  					}
<SectionTitle>{CMD}[$@\\&~<>#%]		{ // unescape escaped character
  					  g_sectionTitle+=yytext[1];
  					  addOutput(yytext);
  					}
<SectionTitle>.				{ // anything else
  					  g_sectionTitle+=yytext;
					  addOutput(*yytext);
  					}

  /* ----- handle arguments of the subpage command ------- */

<SubpageLabel>{LABELID}			{ // first argument
                                          addOutput(yytext);
					  // we add subpage labels as a kind of "inheritance" relation to prevent
					  // needing to add another list to the Entry class.
					  current->extends->append(new BaseInfo(yytext,Public,Normal));
					  BEGIN(SubpageTitle);
  					}
<SubpageLabel>{DOCNL}			{ // missing argument
  					  warn(yyFileName,yyLineNr,
					      "\\subpage command has no label"
					      );
  					  if (*yytext=='\n') yyLineNr++;
					  addOutput('\n');
					  BEGIN( Comment );
  					}
<SubpageTitle>{DOCNL}			{ // no title, end command
  					  addOutput(yytext);
					  BEGIN( Comment );
  					}
<SubpageTitle>[ \t]*"\""[^\"\n]*"\""	{ // add title, end of command
  					  addOutput(yytext);
					  BEGIN( Comment );
  					}
<SubpageTitle>.				{ // no title, end of command
  					  unput(*yytext);
					  BEGIN( Comment );
  					}

  /* ----- handle arguments of the anchor command ------- */

<AnchorLabel>{LABELID}			{ // found argument
                                          addAnchor(yytext);
					  addOutput(yytext);
					  BEGIN( Comment );
  					}
<AnchorLabel>{DOCNL}			{ // missing argument
  					  warn(yyFileName,yyLineNr,
					      "\\anchor command has no label"
					      );
  					  if (*yytext=='\n') yyLineNr++;
					  addOutput('\n');
					  BEGIN( Comment );
  					}
<AnchorLabel>.				{ // invalid character for anchor label
  					  warn(yyFileName,yyLineNr,
					      "Invalid or missing anchor label"
					      );
					  BEGIN(Comment);
  					}


  /* ----- handle arguments of the preformatted block commands ------- */

<FormatBlock>{CMD}("endverbatim"|"endlatexonly"|"endhtmlonly"|"endxmlonly"|"enddocbookonly"|"endrtfonly"|"endmanonly"|"enddot"|"endcode"|"endmsc"|"endvhdlflow")/{NW} { // possible ends
  					  addOutput(yytext);
					  if (&yytext[4]==blockName) // found end of the block
					  {
  					    BEGIN(Comment);
					  }
  					}
<FormatBlock>{CMD}"enduml"              {
  					  addOutput(yytext);
					  if (blockName=="startuml") // found end of the block
					  {
  					    BEGIN(Comment);
					  }
                                        }
<FormatBlock>[^ \@\*\/\\\n]*		{ // some word
  					  addOutput(yytext);
  					}
<FormatBlock>{DOCNL}			{ // new line
  					  if (*yytext=='\n') yyLineNr++;
					  addOutput('\n');
  					}
<FormatBlock>"/*"			{ // start of a C-comment
					  if (!(blockName=="code" || blockName=="verbatim")) g_commentCount++;
  					  addOutput(yytext);
  					}
<FormatBlock>"*/"			{ // end of a C-comment
  					  addOutput(yytext);
					  if (!(blockName=="code" || blockName=="verbatim"))
                                          {
                                            g_commentCount--;
					    if (g_commentCount<0)
					    {
					      warn(yyFileName,yyLineNr,
					         "found */ without matching /* while inside a \\%s block! Perhaps a missing \\end%s?\n",blockName.data(),blockName.data());
					    }
  					  }
  					}
<FormatBlock>.				{
  					  addOutput(*yytext);
  					}
<FormatBlock><<EOF>>			{
                                          QCString endTag = "end"+blockName;
                                          if (blockName=="startuml") endTag="enduml";
                                          warn(yyFileName,yyLineNr,
	                                    "reached end of comment while inside a \\%s block; check for missing \\%s tag!",
	                                    blockName.data(),endTag.data()
	                                  );				
					  yyterminate();
    					}

  /* ----- handle arguments of if/ifnot commands ------- */

<GuardParam>{B}*"("                         {
                                          g_guardExpr=yytext;
                                          g_roundCount=1;
                                          BEGIN(GuardExpr);
                                        }
<GuardExpr>[^()]*                       {
                                          g_guardExpr+=yytext;
                                        }
<GuardExpr>"("                          {
                                          g_guardExpr+=yytext;
                                          g_roundCount++;
                                        }
<GuardExpr>")"                          {
                                          g_guardExpr+=yytext;
                                          g_roundCount--;
                                          if (g_roundCount==0)
                                          {
                                            handleGuard(g_guardExpr);
                                          }
                                        }
<GuardExpr>\n                           {
					  warn(yyFileName,yyLineNr,
						"invalid expression '%s' for guard",g_guardExpr.data());
                                          unput(*yytext);
                                          BEGIN(GuardParam);
                                        }
<GuardParam>{B}*[a-z_A-Z0-9.\-]+            { // parameter of if/ifnot guard
                                          handleGuard(yytext);
  					}
<GuardParam>{DOCNL}			{ // end of argument
  					  if (*yytext=='\n') yyLineNr++;
					  //next line is commented out due to bug620924
					  //addOutput('\n');
					  BEGIN( Comment );
  					}
<GuardParam>{LC}			{ // line continuation
                                          yyLineNr++; 
					  addOutput('\n');
  					}
<GuardParam>.				{ // ignore other stuff
  					  addOutput(*yytext);
  					}
<GuardParamEnd>{B}*{DOCNL}		{
  					  lineCount();
  					  g_spaceBeforeIf.resize(0);
  					  BEGIN(Comment);
  					}
<GuardParamEnd>{B}*			{
  					  if (!g_spaceBeforeIf.isEmpty()) // needed for 665313 in combation with bug620924
					  {
					    addOutput(g_spaceBeforeIf);
					  }
  					  g_spaceBeforeIf.resize(0);
  					  BEGIN(Comment);
  					}
<GuardParamEnd>.			{
  					  unput(*yytext);
  					  BEGIN(Comment);
  					}

  /* ----- handle skipping of conditional sections ------- */

<SkipGuardedSection>{CMD}"ifnot"/{NW}	{
                                          guardType = Guard_IfNot;
  					  BEGIN( GuardParam );
  					}
<SkipGuardedSection>{CMD}"if"/{NW}	{
                                          guardType = Guard_If;
  					  BEGIN( GuardParam );
  					}
<SkipGuardedSection>{CMD}"endif"/{NW}	{
  					  if (guards.isEmpty())
					  {
					    warn(yyFileName,yyLineNr,
						"found \\endif without matching start command");
					  }
					  else
					  {
					    GuardedSection *s = guards.pop();
                                            bool parentVisible = s->parentVisible();
                                            delete s;
                                            if (parentVisible)
                                            {
					      enabledSectionFound=TRUE;
					      BEGIN( GuardParamEnd );
                                            }
					  }
  					}
<SkipGuardedSection>{CMD}"else"/{NW}	{
  					  if (guards.isEmpty())
					  {
					    warn(yyFileName,yyLineNr,
						"found \\else without matching start command");
					  }
					  else
					  {
					    if (!enabledSectionFound && guards.top()->parentVisible())
					    {
					      delete guards.pop();
					      guards.push(new GuardedSection(TRUE,TRUE));
					      enabledSectionFound=TRUE;
					      BEGIN( GuardParamEnd );
					    }
					  }
  					}
<SkipGuardedSection>{CMD}"elseif"/{NW}  {
  					  if (guards.isEmpty())
					  {
					    warn(yyFileName,yyLineNr,
						"found \\elseif without matching start command");
					  }
					  else
					  {
					    if (!enabledSectionFound && guards.top()->parentVisible())
					    {
                                              guardType=Guard_If;
					      delete guards.pop();
					      BEGIN( GuardParam );
					    }
					  }
  					}
<SkipGuardedSection>{DOCNL}		{ // skip line
  					  if (*yytext=='\n') yyLineNr++;
					  //addOutput('\n');
  					}
<SkipGuardedSection>[^ \\@\n]+		{ // skip non-special characters
  					}
<SkipGuardedSection>.			{ // any other character
  					}


  /* ----- handle skipping of internal section ------- */

<SkipInternal>{DOCNL}			{ // skip line
  					  if (*yytext=='\n') yyLineNr++;
					  addOutput('\n');
  					}
<SkipInternal>[@\\]"if"/[ \t]		{
                                          g_condCount++;
  					}
<SkipInternal>[@\\]"ifnot"/[ \t]	{
                                          g_condCount++;
  					}
<SkipInternal>[@\\]/"endif"		{
                                          g_condCount--;
					  if (g_condCount<0) // handle conditional section around of \internal, see bug607743  
					  {
					    unput('\\');
					    BEGIN(Comment);
					  }
  					}
<SkipInternal>[@\\]/"section"[ \t]	{
  					  if (g_sectionLevel>0)
					  {
					    unput('\\');
					    BEGIN(Comment);
					  }
  					}
<SkipInternal>[@\\]/"subsection"[ \t]	{
  					  if (g_sectionLevel>1)
					  {
					    unput('\\');
					    BEGIN(Comment);
					  }
  					}
<SkipInternal>[@\\]/"subsubsection"[ \t]	{
  					  if (g_sectionLevel>2)
					  {
					    unput('\\');
					    BEGIN(Comment);
					  }
  					}
<SkipInternal>[@\\]/"paragraph"[ \t]	{
  					  if (g_sectionLevel>3)
					  {
					    unput('\\');
					    BEGIN(Comment);
					  }
  					}
<SkipInternal>[@\\]"endinternal"[ \t]*  {
					  BEGIN(Comment);
					}
<SkipInternal>[^ \\@\n]+		{ // skip non-special characters
  					}
<SkipInternal>.				{ // any other character
  					}


  /* ----- handle argument of name command ------- */

<NameParam>{DOCNL}			{ // end of argument
  					  if (*yytext=='\n') yyLineNr++;
					  addOutput('\n');
					  BEGIN( Comment );
  					}
<NameParam>{LC}				{ // line continuation
                                          yyLineNr++; 
					  addOutput('\n');
					  Doxygen::docGroup.appendHeader(' ');
  					}
<NameParam>.				{ // ignore other stuff
					  Doxygen::docGroup.appendHeader(*yytext);
					  current->name+=*yytext;
  					}

  /* ----- handle argument of ingroup command ------- */

<InGroupParam>{LABELID}			{ // group id
  					  current->groups->append(
					    new Grouping(yytext, Grouping::GROUPING_INGROUP)
					  );
					  inGroupParamFound=TRUE;
  					}
<InGroupParam>{DOCNL}			{ // missing argument
  					  if (!inGroupParamFound)
					  {
  					    warn(yyFileName,yyLineNr,
					        "Missing group name for \\ingroup command"
					        );
					  }
  					  if (*yytext=='\n') yyLineNr++;
					  addOutput('\n');
					  BEGIN( Comment );
  					}
<InGroupParam>{LC}			{ // line continuation
                                          yyLineNr++; 
					  addOutput('\n');
  					}
<InGroupParam>.				{ // ignore other stuff
  					  addOutput(*yytext);
  					}

  /* ----- handle argument of fn command ------- */

<FnParam>{DOCNL}			{ // end of argument
  					  if (braceCount==0)
					  {
					    if (*yytext=='\n') yyLineNr++;
					    addOutput('\n');
					    langParser->parsePrototype(functionProto);
					    BEGIN( Comment );
					  }
  					}
<FnParam>{LC}				{ // line continuation
                                          yyLineNr++; 
					  functionProto+=' ';
  					}
<FnParam>[^@\\\n()]+			{ // non-special characters
                                          functionProto+=yytext;
  					}
<FnParam>"("				{
                                          functionProto+=yytext;
					  braceCount++;
					}
<FnParam>")"				{
                                          functionProto+=yytext;
					  braceCount--;
					}
<FnParam>.				{ // add other stuff
                                          functionProto+=*yytext;
  					}


  /* ----- handle argument of overload command ------- */


<OverloadParam>{DOCNL}			{ // end of argument
  					  if (*yytext=='\n') yyLineNr++;
					  if (functionProto.stripWhiteSpace().isEmpty())
					  { // plain overload command
					    addOutput(getOverloadDocs());
					    addOutput('\n');
					  }
					  else // overload declaration
					  {
                                            makeStructuralIndicator(Entry::OVERLOADDOC_SEC);
					    langParser->parsePrototype(functionProto);
					  }
					  BEGIN( Comment );
  					}
<OverloadParam>{LC}			{ // line continuation
                                          yyLineNr++; 
					  functionProto+=' ';
  					}
<OverloadParam>.			{ // add other stuff
                                          functionProto+=*yytext;
  					}

  /* ----- handle argument of inherit command ------- */

<InheritParam>({ID}("::"|"."))*{ID}	{ // found argument
					  current->extends->append(
					    new BaseInfo(removeRedundantWhiteSpace(yytext),Public,Normal)
					  );
					  BEGIN( Comment );
  					}
<InheritParam>{DOCNL}			{ // missing argument
  					  warn(yyFileName,yyLineNr,
					      "\\inherit command has no argument"
					      );
  					  if (*yytext=='\n') yyLineNr++;
					  addOutput('\n');
					  BEGIN( Comment );
  					}
<InheritParam>.				{ // invalid character for anchor label
  					  warn(yyFileName,yyLineNr,
					      "Invalid or missing name for \\inherit command"
					      );
					  BEGIN(Comment);
  					}

  /* ----- handle argument of extends and implements commands ------- */

<ExtendsParam>({ID}("::"|"."))*{ID}	{ // found argument
					  current->extends->append(
					    new BaseInfo(removeRedundantWhiteSpace(yytext),Public,Normal)
					  );
					  BEGIN( Comment );
  					}
<ExtendsParam>{DOCNL}			{ // missing argument
  					  warn(yyFileName,yyLineNr,
					      "\\extends or \\implements command has no argument"
					      );
  					  if (*yytext=='\n') yyLineNr++;
					  addOutput('\n');
					  BEGIN( Comment );
  					}
<ExtendsParam>.				{ // ignore other stuff
  					}

  /* ----- handle language specific sections ------- */

<SkipLang>[\\@]"~"[a-zA-Z-]*        { /* language switch */
                                     QCString langId = &yytext[2];
				     if (langId.isEmpty() ||
					 qstricmp(Config_getEnum(OUTPUT_LANGUAGE),langId)==0)
				     { // enable language specific section
				       BEGIN(Comment);
				     }
                                   }
<SkipLang>[^*@\\\n]*		   { /* any character not a *, @, backslash or new line */
                                   }
<SkipLang>{DOCNL}		   { /* new line in verbatim block */
  		                     if (*yytext=='\n') yyLineNr++;
                                   }
<SkipLang>.			   { /* any other character */
                                   }

  /* ----- handle arguments of the cite command ------- */

<CiteLabel>{CITEID}			{ // found argument
  					  addCite();
                                          addOutput(yytext);
					  BEGIN(Comment);
  					}
<CiteLabel>{DOCNL}			{ // missing argument
  					  warn(yyFileName,yyLineNr,
					      "\\cite command has no label"
					      );
  					  if (*yytext=='\n') yyLineNr++;
					  addOutput('\n');
					  BEGIN( Comment );
  					}
<CiteLabel>.				{ // invalid character for cite label
  					  warn(yyFileName,yyLineNr,
					      "Invalid or missing cite label"
					      );
					  BEGIN(Comment);
  					}

  /* ----- handle argument of the copydoc command ------- */

<CopyDoc><<EOF>>			|
<CopyDoc>{DOCNL}			{
  					  if (*yytext=='\n') yyLineNr++;
					  addOutput('\n');
					  setOutput(OutputDoc);
                                          addOutput(" \\copydetails ");
					  addOutput(g_copyDocArg);
					  addOutput("\n");
					  BEGIN(Comment);
  					}
<CopyDoc>[^\n\\]+			{
  					  g_copyDocArg+=yytext;
					  addOutput(yytext);
  					}
<CopyDoc>.				{
  					  g_copyDocArg+=yytext;
					  addOutput(yytext);
  					}


%%

//----------------------------------------------------------------------------

static bool handleBrief(const QCString &, const QCStringList &)
{
  //printf("handleBrief\n");
  setOutput(OutputBrief);
  return FALSE;
}

static bool handleFn(const QCString &, const QCStringList &)
{
  bool stop=makeStructuralIndicator(Entry::MEMBERDOC_SEC);
  functionProto.resize(0);
  braceCount=0;
  BEGIN(FnParam);
  return stop;
}

static bool handleDef(const QCString &, const QCStringList &)
{
  bool stop=makeStructuralIndicator(Entry::DEFINEDOC_SEC);
  functionProto.resize(0);
  BEGIN(FnParam);
  return stop;
}

static bool handleOverload(const QCString &, const QCStringList &)
{
  functionProto.resize(0);
  BEGIN(OverloadParam);
  return FALSE;
}

static bool handleEnum(const QCString &, const QCStringList &)
{
  bool stop=makeStructuralIndicator(Entry::ENUMDOC_SEC);
  BEGIN(EnumDocArg1);
  return stop;
}

static bool handleDefGroup(const QCString &, const QCStringList &)
{
  bool stop=makeStructuralIndicator(Entry::GROUPDOC_SEC);
  current->groupDocType = Entry::GROUPDOC_NORMAL;
  setOutput(OutputBrief);
  BEGIN( GroupDocArg1 );
  return stop;
}

static bool handleAddToGroup(const QCString &, const QCStringList &)
{
  bool stop=makeStructuralIndicator(Entry::GROUPDOC_SEC);
  current->groupDocType = Entry::GROUPDOC_ADD;
  BEGIN( GroupDocArg1 );
  return stop;
}

static bool handleWeakGroup(const QCString &, const QCStringList &)
{
  bool stop=makeStructuralIndicator(Entry::GROUPDOC_SEC);
  current->groupDocType = Entry::GROUPDOC_WEAK;
  BEGIN( GroupDocArg1 );
  return stop;
}

static bool handleNamespace(const QCString &, const QCStringList &)
{
  bool stop=makeStructuralIndicator(Entry::NAMESPACEDOC_SEC);
  BEGIN( NameSpaceDocArg1 );
  return stop;
}

static bool handlePackage(const QCString &, const QCStringList &)
{
  bool stop=makeStructuralIndicator(Entry::PACKAGEDOC_SEC);
  BEGIN( PackageDocArg1 );
  return stop;
}

static bool handleClass(const QCString &, const QCStringList &)
{
  bool stop=makeStructuralIndicator(Entry::CLASSDOC_SEC);
  BEGIN( ClassDocArg1 ); 
  return stop;
}

static bool handleHeaderFile(const QCString &, const QCStringList &)
{
  BEGIN( ClassDocArg2 );
  return FALSE;
}

static bool handleProtocol(const QCString &, const QCStringList &)
{ // Obj-C protocol
  bool stop=makeStructuralIndicator(Entry::PROTOCOLDOC_SEC);
  BEGIN( ClassDocArg1 ); 
  return stop;
}

static bool handleCategory(const QCString &, const QCStringList &)
{ // Obj-C category
  bool stop=makeStructuralIndicator(Entry::CATEGORYDOC_SEC);
  BEGIN( CategoryDocArg1 ); 
  return stop;
}

static bool handleUnion(const QCString &, const QCStringList &)
{
  bool stop=makeStructuralIndicator(Entry::UNIONDOC_SEC);
  BEGIN( ClassDocArg1 ); 
  return stop;
}

static bool handleStruct(const QCString &, const QCStringList &)
{
  bool stop=makeStructuralIndicator(Entry::STRUCTDOC_SEC);
  BEGIN( ClassDocArg1 ); 
  return stop;
}

static bool handleInterface(const QCString &, const QCStringList &)
{
  bool stop=makeStructuralIndicator(Entry::INTERFACEDOC_SEC);
  BEGIN( ClassDocArg1 ); 
  return stop;
}

static bool handleIdlException(const QCString &, const QCStringList &)
{
  bool stop=makeStructuralIndicator(Entry::EXCEPTIONDOC_SEC);
  BEGIN( ClassDocArg1 ); 
  return stop;
}

static bool handlePage(const QCString &, const QCStringList &)
{
  bool stop=makeStructuralIndicator(Entry::PAGEDOC_SEC);
  BEGIN( PageDocArg1 );
  return stop;
}

static bool handleMainpage(const QCString &, const QCStringList &)
{
  bool stop=makeStructuralIndicator(Entry::MAINPAGEDOC_SEC);
  if (!stop) 
  {
    current->name = "mainpage";
  }
  current->name = "";
  BEGIN( PageDocArg2 );
  return stop;
}

static bool handleFile(const QCString &, const QCStringList &)
{
  bool stop=makeStructuralIndicator(Entry::FILEDOC_SEC);
  if (!stop) 
  {
    current->name = yyFileName;
  }
  BEGIN( FileDocArg1 );
  return stop;
}

static bool handleParam(const QCString &, const QCStringList &)
{
  // we need process param and retval arguments to escape leading underscores in case of
  // markdown processing, see bug775493
  addOutput("@param ");
  BEGIN( ParamArg1 );
  return FALSE;
}

static bool handleRetval(const QCString &, const QCStringList &)
{
  addOutput("@retval ");
  BEGIN( ParamArg1 );
  return FALSE;
}

static bool handleDir(const QCString &, const QCStringList &)
{
  bool stop=makeStructuralIndicator(Entry::DIRDOC_SEC);
  if (!stop) current->name = yyFileName;
  BEGIN( FileDocArg1 );
  return stop;
}

static bool handleExample(const QCString &cmd, const QCStringList &optList)
{
  Entry::Sections section=Entry::EXAMPLE_SEC;
  QCStringList::ConstIterator it;
  for ( it = optList.begin(); it != optList.end(); ++it )
  {
    QCString opt = (*it).stripWhiteSpace().lower();
    if (opt=="lineno")
    {
      section=Entry::EXAMPLE_LINENO_SEC;
    }
    else
    {
      warn(yyFileName,yyLineNr,
  	"unsupported option '%s' for command '\\%s'",qPrint(opt),qPrint(cmd));
    }
  }
  bool stop=makeStructuralIndicator(section);
  if (!stop) current->name = yyFileName;
  BEGIN( FileDocArg1 );
  return stop;
}

static bool handleDetails(const QCString &, const QCStringList &)
{
  if (inContext!=OutputBrief)
  {
    addOutput("\n\n"); // treat @details outside brief description
                       // as a new paragraph
  }
  setOutput(OutputDoc);
  return FALSE;
}

static bool handleName(const QCString &, const QCStringList &)
{
  bool stop=makeStructuralIndicator(Entry::MEMBERGRP_SEC);
  if (!stop)
  {
    Doxygen::docGroup.clearHeader();
    BEGIN( NameParam );
    if (!Doxygen::docGroup.isEmpty()) // end of previous member group
    {
      Doxygen::docGroup.close(current,yyFileName,yyLineNr,TRUE);
    }
  }
  return stop;
}

static bool handleTodo(const QCString &, const QCStringList &)
{
  newXRefKind = XRef_Todo;
  setOutput(OutputXRef);
  xrefKind = XRef_Todo;
  return FALSE;
}

static bool handleTest(const QCString &, const QCStringList &)
{
  newXRefKind = XRef_Test;
  setOutput(OutputXRef);
  xrefKind = XRef_Test;
  return FALSE;
}

static bool handleBug(const QCString &, const QCStringList &)
{
  newXRefKind = XRef_Bug;
  setOutput(OutputXRef);
  xrefKind = XRef_Bug;
  return FALSE;
}

static bool handleDeprecated(const QCString &, const QCStringList &)
{
  newXRefKind = XRef_Deprecated;
  setOutput(OutputXRef);
  xrefKind = XRef_Deprecated;
  return FALSE;
}

static bool handleXRefItem(const QCString &, const QCStringList &)
{
  newXRefKind = XRef_Item;
  BEGIN(XRefItemParam1);
  return FALSE;
}

static bool handleParBlock(const QCString &, const QCStringList &)
{
  if (g_insideParBlock)
  {
    warn(yyFileName,yyLineNr,
	"found \\parblock command while already in a parblock!");
  }
  if (!g_spaceBeforeCmd.isEmpty()) 
  {
    addOutput(g_spaceBeforeCmd);
    g_spaceBeforeCmd.resize(0);
  }
  addOutput("@parblock ");
  g_insideParBlock = TRUE;
  return FALSE;
}

static bool handleEndParBlock(const QCString &, const QCStringList &)
{
  if (!g_insideParBlock)
  {
    warn(yyFileName,yyLineNr,
	"found \\endparblock command without matching \\parblock!");
  }
  addOutput("@endparblock");
  setOutput(OutputDoc); // to end a parblock inside a xrefitem like context
  g_insideParBlock = FALSE;
  return FALSE;
}

static bool handleRelated(const QCString &, const QCStringList &)
{
  if (!current->relates.isEmpty())
  {
    warn(yyFileName,yyLineNr,
	"found multiple \\relates, \\relatesalso or \\memberof commands in a comment block, using last definition");
  }
  current->relatesType = Simple;
  BEGIN(RelatesParam1);
  return FALSE;
}

static bool handleRelatedAlso(const QCString &, const QCStringList &)
{
  if (!current->relates.isEmpty())
  {
    warn(yyFileName,yyLineNr,
	"found multiple \\relates, \\relatesalso or \\memberof commands in a comment block, using last definition");
  }
  current->relatesType = Duplicate;
  BEGIN(RelatesParam1);
  return FALSE;
}

static bool handleMemberOf(const QCString &, const QCStringList &)
{
  if (!current->relates.isEmpty())
  {
    warn(yyFileName,yyLineNr,
	"found multiple \\relates, \\relatesalso or \\memberof commands in a comment block, using last definition");
  }
  current->relatesType = MemberOf;
  BEGIN(RelatesParam1);
  return FALSE;
}

static bool handleRefItem(const QCString &, const QCStringList &)
{
  addOutput("@refitem ");
  BEGIN(LineParam);
  return FALSE;
}

static bool handleSection(const QCString &s, const QCStringList &)
{
  setOutput(OutputDoc);
  addOutput("@"+s+" ");
  BEGIN(SectionLabel);
  if      (s=="section")       g_sectionLevel=1;
  else if (s=="subsection")    g_sectionLevel=2;
  else if (s=="subsubsection") g_sectionLevel=3;
  else if (s=="paragraph")     g_sectionLevel=4;
  return FALSE;
}

static bool handleSubpage(const QCString &s, const QCStringList &)
{
  if (current->section!=Entry::EMPTY_SEC && 
      current->section!=Entry::PAGEDOC_SEC &&
      current->section!=Entry::MAINPAGEDOC_SEC
     )
  {
    warn(yyFileName,yyLineNr,
	"found \\subpage command in a comment block that is not marked as a page!");
  }
  if (!g_spaceBeforeCmd.isEmpty()) 
  {
    addOutput(g_spaceBeforeCmd);
    g_spaceBeforeCmd.resize(0);
  }
  addOutput("@"+s+" ");
  BEGIN(SubpageLabel);
  return FALSE;
}

static bool handleAnchor(const QCString &s, const QCStringList &)
{
  addOutput("@"+s+" ");
  BEGIN(AnchorLabel);
  return FALSE;
}

static bool handleCite(const QCString &s, const QCStringList &)
{
  if (!g_spaceBeforeCmd.isEmpty()) 
  {
    addOutput(g_spaceBeforeCmd);
    g_spaceBeforeCmd.resize(0);
  }
  addOutput("@"+s+" ");
  BEGIN(CiteLabel);
  return FALSE;
}

static bool handleFormatBlock(const QCString &s, const QCStringList &optList)
{
  if (optList.isEmpty())
  {
    addOutput("@"+s+" ");
  }
  else
  {
    addOutput("@"+s+"{"+optList.join(",")+"} ");
  }
  //printf("handleFormatBlock(%s) with option(%s)\n",s.data(),opt.data());
  blockName=s;
  g_commentCount=0;
  BEGIN(FormatBlock);
  return FALSE;
}

static bool handleAddIndex(const QCString &, const QCStringList &)
{
  addOutput("@addindex ");
  BEGIN(LineParam);
  return FALSE;
}

static bool handleIf(const QCString &, const QCStringList &)
{
  enabledSectionFound=FALSE;
  guardType = Guard_If;
  g_spaceBeforeIf = g_spaceBeforeCmd;
  BEGIN(GuardParam);
  return FALSE;
}

static bool handleIfNot(const QCString &, const QCStringList &)
{
  enabledSectionFound=FALSE;
  guardType = Guard_IfNot;
  g_spaceBeforeIf = g_spaceBeforeCmd;
  BEGIN(GuardParam);
  return FALSE;
}

static bool handleElseIf(const QCString &, const QCStringList &)
{
  if (guards.isEmpty())
  {
    warn(yyFileName,yyLineNr,
	"found \\else without matching start command");
  }
  else
  {
    guardType = enabledSectionFound ? Guard_Skip : Guard_If;
    BEGIN(GuardParam);
  }
  return FALSE;
}

static bool handleElse(const QCString &, const QCStringList &)
{
  if (guards.isEmpty())
  {
    warn(yyFileName,yyLineNr,
	"found \\else without matching start command");
  }
  else
  {
    BEGIN( SkipGuardedSection );
  }
  return FALSE;
}

static bool handleEndIf(const QCString &, const QCStringList &)
{
  if (guards.isEmpty())
  {
    warn(yyFileName,yyLineNr,
	"found \\endif without matching start command");
  }
  else
  {
    delete guards.pop();
  }
  enabledSectionFound=FALSE;
  if (!g_spaceBeforeCmd.isEmpty()) 
  {
    addOutput(g_spaceBeforeCmd);
    g_spaceBeforeCmd.resize(0);
  }
  BEGIN( GuardParamEnd );
  return FALSE;
}

static bool handleIngroup(const QCString &, const QCStringList &)
{
  inGroupParamFound=FALSE;
  BEGIN( InGroupParam );
  return FALSE;
}

static bool handleNoSubGrouping(const QCString &, const QCStringList &)
{
  current->subGrouping = FALSE; 
  return FALSE;
}

static bool handleShowInitializer(const QCString &, const QCStringList &)
{
  current->initLines = 100000; // ON
  return FALSE;
}

static bool handleHideInitializer(const QCString &, const QCStringList &)
{
  current->initLines = 0; // OFF
  return FALSE;
}

static bool handleCallgraph(const QCString &, const QCStringList &)
{
  current->callGraph = TRUE; // ON
  return FALSE;
}

static bool handleHideCallgraph(const QCString &, const QCStringList &)
{
  current->callGraph = FALSE; // OFF
  return FALSE;
}

static bool handleCallergraph(const QCString &, const QCStringList &)
{
  current->callerGraph = TRUE; // ON
  return FALSE;
}

static bool handleHideCallergraph(const QCString &, const QCStringList &)
{
  current->callerGraph = FALSE; // OFF
  return FALSE;
}

static bool handleReferencedByRelation(const QCString &, const QCStringList &)
{
  current->referencedByRelation = TRUE; // ON
  return FALSE;
}

static bool handleHideReferencedByRelation(const QCString &, const QCStringList &)
{
  current->referencedByRelation = FALSE; // OFF
  return FALSE;
}

static bool handleReferencesRelation(const QCString &, const QCStringList &)
{
  current->referencesRelation = TRUE; // ON
  return FALSE;
}

static bool handleHideReferencesRelation(const QCString &, const QCStringList &)
{
  current->referencesRelation = FALSE; // OFF
  return FALSE;
}

static bool handleInternal(const QCString &, const QCStringList &)
{
  if (!Config_getBool(INTERNAL_DOCS))
  {
    // make sure some whitespace before a \internal command
    // is not treated as "documentation"
    if (current->doc.stripWhiteSpace().isEmpty())
    { 
      current->doc.resize(0);
    }
    g_condCount=0;
    BEGIN( SkipInternal );
  }
  else
  {
    // re-enabled for bug640828
    addOutput(" \\internal "); 
    inInternalDocs = TRUE;
  }
  return FALSE;
}

static bool handleLineBr(const QCString &, const QCStringList &)
{
  addOutput('\n');
  return FALSE;
}

static bool handleStatic(const QCString &, const QCStringList &)
{
  endBrief();
  current->stat = TRUE; 
  return FALSE;
}

static bool handlePure(const QCString &, const QCStringList &)
{
  endBrief();
  current->virt = Pure; 
  return FALSE;
}

static bool handlePrivate(const QCString &, const QCStringList &)
{
  current->protection = Private;
  return FALSE;
}

static bool handlePrivateSection(const QCString &, const QCStringList &)
{
  current->protection = protection = Private;
  return FALSE;
}

static bool handleProtected(const QCString &, const QCStringList &)
{
  current->protection = Protected;
  return FALSE;
}

static bool handleProtectedSection(const QCString &, const QCStringList &)
{
  current->protection = protection = Protected ;
  return FALSE;
}

static bool handlePublic(const QCString &, const QCStringList &)
{
  current->protection = Public;
  return FALSE;
}

static bool handlePublicSection(const QCString &, const QCStringList &)
{
  current->protection = protection = Public;
  return FALSE;
}

static bool handleToc(const QCString &, const QCStringList &optList)
{
  if (current->section==Entry::PAGEDOC_SEC || 
      current->section==Entry::MAINPAGEDOC_SEC)
  {
    QCStringList::ConstIterator it;
    for ( it = optList.begin(); it != optList.end(); ++it )
    {
      QCString opt = (*it).stripWhiteSpace().lower();
      char dum;
      int level = 5;
      int i = opt.find(':');
      if (i>0)  // found ':' but not on position 0 what would mean just a level
      {
        if (sscanf(opt.right(opt.length() - i - 1).data(),"%d%c",&level,&dum) != 1)
        {
          warn(yyFileName,yyLineNr,"Unknown option:level specified with \\tableofcontents: `%s'", (*it).stripWhiteSpace().data());
          opt = "";
        }
        else
        {
          level = (level > 5 ? 5 : level);
          level = (level <= 0 ? 5 : level);
          opt = opt.left(i).stripWhiteSpace();
        }
      }
      if (!opt.isEmpty())
      {
        if (opt == "html")
        {
          current->localToc.enableHtml(level);
        }
        else if (opt == "latex")
        {
          current->localToc.enableLatex(level);
        }
        else if (opt == "xml")
        {
          current->localToc.enableXml(level);
        }
        else if (opt == "docbook")
        {
          current->localToc.enableDocbook(level);
        }
        else
        {
          warn(yyFileName,yyLineNr,"Unknown option specified with \\tableofcontents: `%s'", (*it).stripWhiteSpace().data());
        }
      }
    }
    if (current->localToc.nothingEnabled())
    {
      // for backward compatibility
      current->localToc.enableHtml(5);
      current->localToc.enableXml(5);
    }
  }
  return FALSE;
}

static bool handleInherit(const QCString &, const QCStringList &)
{
  BEGIN(InheritParam);
  return FALSE;
}

static bool handleExtends(const QCString &, const QCStringList &)
{
  BEGIN(ExtendsParam);
  return FALSE;
}

static bool handleCopyBrief(const QCString &, const QCStringList &)
{
  if (current->brief.isEmpty() && current->doc.isEmpty())
  { // if we don't have a brief or detailed description yet,
    // then the @copybrief should end up in the brief description.
    // otherwise it will be copied inline (see bug691315 & bug700788)
    setOutput(OutputBrief);
  }
  if (!g_spaceBeforeCmd.isEmpty()) 
  {
    addOutput(g_spaceBeforeCmd);
    g_spaceBeforeCmd.resize(0);
  }
  addOutput("\\copybrief ");
  return FALSE;
}

static bool handleCopyDetails(const QCString &, const QCStringList &)
{
  setOutput(OutputDoc);
  if (!g_spaceBeforeCmd.isEmpty()) 
  {
    addOutput(g_spaceBeforeCmd);
    g_spaceBeforeCmd.resize(0);
  }
  addOutput("\\copydetails ");
  return FALSE;
}

static bool handleCopyDoc(const QCString &, const QCStringList &)
{
  setOutput(OutputBrief);
  if (!g_spaceBeforeCmd.isEmpty()) 
  {
    addOutput(g_spaceBeforeCmd);
    g_spaceBeforeCmd.resize(0);
  }
  addOutput("\\copybrief ");
  g_copyDocArg.resize(0);
  BEGIN(CopyDoc);
  return FALSE;
}

//----------------------------------------------------------------------------

static void checkFormula()
{
  if (YY_START==ReadFormulaShort || YY_START==ReadFormulaLong)
  {
    warn(yyFileName,yyLineNr,"End of comment block while inside formula.");
  }
}

//----------------------------------------------------------------------------

QCString preprocessCommentBlock(const QCString &comment,
                                const QCString &fileName,
                                int lineNr)
{
  if (!comment.isEmpty() && Doxygen::markdownSupport)
  {
    QCString result = processMarkdown(fileName,lineNr,0,comment);
    const char *p = result.data();
    if (p)
    {
      while (*p==' ')  p++; // skip over spaces
      while (*p=='\n') p++; // skip over newlines
      if (qstrncmp(p,"<br>",4)==0) p+=4; // skip over <br>
    }
    if (p>result.data())
    {
      // strip part of the input
      result = result.mid(p-result.data());
    }
    return result;
  }
  else
  {
    return comment;
  }
}

bool parseCommentBlock(/* in */     ParserInterface *parser,
                       /* in */     Entry *curEntry,
                       /* in */     const QCString &comment,
		       /* in */     const QCString &fileName,
		       /* in,out */ int  &lineNr,
		       /* in */     bool isBrief,
		       /* in */     bool isAutoBriefOn,
		       /* in */     bool isInbody,
		       /* in,out */ Protection &prot,
		       /* in,out */ int &position,
		       /* out */    bool &newEntryNeeded
		      )
{
  //printf("parseCommentBlock() isBrief=%d isAutoBriefOn=%d lineNr=%d\n",
  //    isBrief,isAutoBriefOn,lineNr);

  initParser();
  guards.setAutoDelete(TRUE);
  guards.clear();
  langParser     = parser;
  current        = curEntry;
  if (comment.isEmpty()) return FALSE; // avoid empty strings
  inputString    = comment;
  inputString.append(" ");
  inputPosition  = position;
  yyLineNr       = lineNr;
  yyFileName     = fileName;
  protection     = prot;
  needNewEntry   = FALSE;
  xrefKind       = XRef_None;
  xrefAppendFlag = FALSE;
  insidePre      = FALSE;
  parseMore      = FALSE;
  inBody         = isInbody;
  outputXRef.resize(0);
  setOutput( isBrief || isAutoBriefOn ? OutputBrief : OutputDoc );
  briefEndsAtDot = isAutoBriefOn;
  g_condCount    = 0;
  g_sectionLevel = 0;
  g_spaceBeforeCmd.resize(0);
  g_spaceBeforeIf.resize(0);

  printlex(yy_flex_debug, TRUE, __FILE__, fileName ? fileName.data(): NULL);
  if (!current->inbodyDocs.isEmpty() && isInbody) // separate in body fragments
  {
    current->inbodyDocs+="\n\n";
  }

  Debug::print(Debug::CommentScan,0,"-----------\nCommentScanner: %s:%d\n"
               "input=[\n%s]\n",qPrint(fileName),lineNr,qPrint(inputString)
              );
  
  commentscanYYrestart( commentscanYYin );
  BEGIN( Comment );
  commentscanYYlex();
  setOutput( OutputDoc );

  if (YY_START==OverloadParam) // comment ended with \overload
  {
    addOutput(getOverloadDocs());
  }

  if (!guards.isEmpty())
  {
    warn(yyFileName,yyLineNr,"Documentation block ended in the middle of a conditional section!");
  }

  if (g_insideParBlock)
  {
    warn(yyFileName,yyLineNr,
	"Documentation block ended while inside a \\parblock. Missing \\endparblock");
  }

  current->doc=stripLeadingAndTrailingEmptyLines(current->doc,current->docLine);

  if (current->section==Entry::FILEDOC_SEC && current->doc.isEmpty())
  {
    // to allow a comment block with just a @file command.
    current->doc="\n\n";
  }

  if (current->section==Entry::MEMBERGRP_SEC &&
      Doxygen::docGroup.isEmpty()) // @name section but no group started yet
  {
<<<<<<< HEAD
    Doxygen::docGroup.open(current,yyFileName,yyLineNr);
=======
    openGroup(current,yyFileName,yyLineNr);
    g_openCount--;
>>>>>>> e1e135b8
  }

  Debug::print(Debug::CommentScan,0,"-----------\nCommentScanner: %s:%d\noutput=[\n"
               "brief=[line=%d\n%s]\ndocs=[line=%d\n%s]\ninbody=[line=%d\n%s]\n]\n===========\n",
               qPrint(fileName),lineNr,
	       current->briefLine,qPrint(current->brief),
               current->docLine,qPrint(current->doc),
               current->inbodyLine,qPrint(current->inbodyDocs)
              );
  
  checkFormula();
  prot = protection;
  
  Doxygen::docGroup.addDocs(curEntry);

  newEntryNeeded = needNewEntry;

  // if we did not proceed during this call, it does not make
  // sense to continue, since we get stuck. See bug 567346 for situations
  // were this happens
  if (parseMore && position==inputPosition) parseMore=FALSE;

  if (parseMore) position=inputPosition; else position=0;

  lineNr = yyLineNr;
  //printf("position=%d parseMore=%d newEntryNeeded=%d\n",
  //  position,parseMore,newEntryNeeded);

  printlex(yy_flex_debug, FALSE, __FILE__, fileName ? fileName.data(): NULL);
  return parseMore;
}

static void handleGuard(const QCString &expr)
{
  CondParser prs;
  bool sectionEnabled=prs.parse(yyFileName,yyLineNr,expr.stripWhiteSpace());
  bool parentEnabled = TRUE;
  if (!guards.isEmpty()) parentEnabled = guards.top()->isEnabled();
  if (parentEnabled)
  {
    if (
        (sectionEnabled && guardType==Guard_If) ||  
        (!sectionEnabled && guardType==Guard_IfNot)
       ) // section is visible
    {
      guards.push(new GuardedSection(TRUE,TRUE));
      enabledSectionFound=TRUE;
      BEGIN( GuardParamEnd );
    }
    else // section is invisible
    {
      if (guardType!=Guard_Skip)
      {
        guards.push(new GuardedSection(FALSE,TRUE));
      }
      BEGIN( SkipGuardedSection );
    }
  }
  else // invisible because of parent
  {
    guards.push(new GuardedSection(FALSE,FALSE));
    BEGIN( SkipGuardedSection );
  }
}



#if !defined(YY_FLEX_SUBMINOR_VERSION) 
//----------------------------------------------------------------------------
extern "C" { // some bogus code to keep the compiler happy
  void commentscanYYdummy() { yy_flex_realloc(0,0); } 
}
#endif
<|MERGE_RESOLUTION|>--- conflicted
+++ resolved
@@ -3195,12 +3195,7 @@
   if (current->section==Entry::MEMBERGRP_SEC &&
       Doxygen::docGroup.isEmpty()) // @name section but no group started yet
   {
-<<<<<<< HEAD
-    Doxygen::docGroup.open(current,yyFileName,yyLineNr);
-=======
-    openGroup(current,yyFileName,yyLineNr);
-    g_openCount--;
->>>>>>> e1e135b8
+    Doxygen::docGroup.open(current,yyFileName,yyLineNr,true);
   }
 
   Debug::print(Debug::CommentScan,0,"-----------\nCommentScanner: %s:%d\noutput=[\n"
