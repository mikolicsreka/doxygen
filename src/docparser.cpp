/******************************************************************************
 *
 * 
 *
 *
 * Copyright (C) 1997-2015 by Dimitri van Heesch.
 *
 * Permission to use, copy, modify, and distribute this software and its
 * documentation under the terms of the GNU General Public License is hereby 
 * granted. No representations are made about the suitability of this software 
 * for any purpose. It is provided "as is" without express or implied warranty.
 * See the GNU General Public License for more details.
 *
 * Documents produced by Doxygen are derivative works derived from the
 * input used in their production; they are not affected by this license.
 *
 */

#include <stdio.h>
#include <stdlib.h>

#include <qfile.h>
#include <qfileinfo.h>
#include <qcstring.h>
#include <qstack.h>
#include <qdict.h>
#include <qregexp.h>
#include <ctype.h>
#include <qcstringlist.h>

#include "doxygen.h"
#include "debug.h"
#include "util.h"
#include "pagedef.h"
#include "docparser.h"
#include "doctokenizer.h"
#include "cmdmapper.h"
#include "printdocvisitor.h"
#include "message.h"
#include "section.h"
#include "searchindex.h"
#include "language.h"
#include "portable.h"
#include "cite.h"
#include "arguments.h"
#include "vhdldocgen.h"
#include "groupdef.h"
#include "classlist.h"
#include "filedef.h"
#include "memberdef.h"
#include "namespacedef.h"
#include "reflist.h"
#include "formula.h"
#include "config.h"
#include "growbuf.h"
#include "markdown.h"
#include "htmlentity.h"
#include "emoji.h"

#define TK_COMMAND_CHAR(token) ((token)==TK_COMMAND_AT ? '@' : '\\')

// debug off
#define DBG(x) do {} while(0)

// debug to stdout
//#define DBG(x) printf x

// debug to stderr
//#define myprintf(x...) fprintf(stderr,x)
//#define DBG(x) myprintf x

#define INTERNAL_ASSERT(x) do {} while(0)
//#define INTERNAL_ASSERT(x) if (!(x)) DBG(("INTERNAL_ASSERT(%s) failed retval=0x%x: file=%s line=%d\n",#x,retval,__FILE__,__LINE__)); 

//---------------------------------------------------------------------------

static const char *sectionLevelToName[] = 
{
  "page",
  "section",
  "subsection",
  "subsubsection",
  "paragraph",
  "subparagraph"
};

//---------------------------------------------------------------------------

// Parser state: global variables during a call to validatingParseDoc
static Definition *           g_scope;
static QCString               g_context;
static bool                   g_inSeeBlock;
static bool                   g_xmlComment;
static bool                   g_insideHtmlLink;
static QStack<DocNode>        g_nodeStack;
static QStack<DocStyleChange> g_styleStack;
static QStack<DocStyleChange> g_initialStyleStack;
static QList<Definition>      g_copyStack;
static QCString               g_fileName;
static QCString               g_relPath;

static bool                   g_hasParamCommand;
static bool                   g_hasReturnCommand;
static QDict<void>            g_paramsFound;
static MemberDef *            g_memberDef;
static bool                   g_isExample;
static QCString               g_exampleName;
static SectionDict *          g_sectionDict;
static QCString               g_searchUrl;

static QCString               g_includeFileName;
static QCString               g_includeFileText;
static uint                   g_includeFileOffset;
static uint                   g_includeFileLength;


/** Parser's context to store all global variables. 
 */
struct DocParserContext
{
  Definition *scope;
  QCString context;
  bool inSeeBlock;
  bool xmlComment;
  bool insideHtmlLink;
  QStack<DocNode> nodeStack;
  QStack<DocStyleChange> styleStack;
  QStack<DocStyleChange> initialStyleStack;
  QList<Definition> copyStack;
  QCString fileName;
  int lineNo;
  QCString relPath;

  bool         hasParamCommand;
  bool         hasReturnCommand;
  MemberDef *  memberDef;
  QDict<void>  paramsFound;
  bool         isExample;
  QCString     exampleName;
  SectionDict *sectionDict;
  QCString     searchUrl;

  QCString  includeFileText;
  uint     includeFileOffset;
  uint     includeFileLength;

  TokenInfo *token;
};

static QStack<DocParserContext> g_parserStack;

//---------------------------------------------------------------------------
static void handleImg(DocNode *parent,QList<DocNode> &children,const HtmlAttribList &tagHtmlAttribs);

//---------------------------------------------------------------------------
static void docParserPushContext(bool saveParamInfo=TRUE)
{
  //QCString indent;
  //indent.fill(' ',g_parserStack.count()*2+2);
  //printf("%sdocParserPushContext() count=%d\n",indent.data(),g_nodeStack.count());

  doctokenizerYYpushContext();
  DocParserContext *ctx   = new DocParserContext;
  ctx->scope              = g_scope;
  ctx->context            = g_context;
  ctx->inSeeBlock         = g_inSeeBlock;
  ctx->xmlComment         = g_xmlComment;
  ctx->insideHtmlLink     = g_insideHtmlLink;
  ctx->nodeStack          = g_nodeStack;
  ctx->styleStack         = g_styleStack;
  ctx->initialStyleStack  = g_initialStyleStack;
  ctx->copyStack          = g_copyStack;
  ctx->fileName           = g_fileName;
  ctx->lineNo             = doctokenizerYYlineno;
  ctx->relPath            = g_relPath;

  if (saveParamInfo)
  {
    ctx->hasParamCommand    = g_hasParamCommand;
    ctx->hasReturnCommand   = g_hasReturnCommand;
    ctx->paramsFound        = g_paramsFound;
  }

  ctx->memberDef          = g_memberDef;
  ctx->isExample          = g_isExample;
  ctx->exampleName        = g_exampleName;
  ctx->sectionDict        = g_sectionDict;
  ctx->searchUrl          = g_searchUrl;

  ctx->includeFileText    = g_includeFileText;
  ctx->includeFileOffset  = g_includeFileOffset;
  ctx->includeFileLength  = g_includeFileLength;
  
  ctx->token              = g_token;
  g_token = new TokenInfo;

  g_parserStack.push(ctx);
}

static void docParserPopContext(bool keepParamInfo=FALSE)
{
  DocParserContext *ctx = g_parserStack.pop();
  g_scope               = ctx->scope;
  g_context             = ctx->context;
  g_inSeeBlock          = ctx->inSeeBlock;
  g_xmlComment          = ctx->xmlComment;
  g_insideHtmlLink      = ctx->insideHtmlLink;
  g_nodeStack           = ctx->nodeStack;
  g_styleStack          = ctx->styleStack;
  g_initialStyleStack   = ctx->initialStyleStack;
  g_copyStack           = ctx->copyStack;
  g_fileName            = ctx->fileName;
  doctokenizerYYlineno  = ctx->lineNo;
  g_relPath             = ctx->relPath;

  if (!keepParamInfo)
  {
    g_hasParamCommand     = ctx->hasParamCommand;
    g_hasReturnCommand    = ctx->hasReturnCommand;
    g_paramsFound         = ctx->paramsFound;
  }
  g_memberDef           = ctx->memberDef;
  g_isExample           = ctx->isExample;
  g_exampleName         = ctx->exampleName;
  g_sectionDict         = ctx->sectionDict;
  g_searchUrl           = ctx->searchUrl;

  g_includeFileText     = ctx->includeFileText;
  g_includeFileOffset   = ctx->includeFileOffset;
  g_includeFileLength   = ctx->includeFileLength;

  delete g_token;
  g_token               = ctx->token;

  delete ctx;
  doctokenizerYYpopContext();

  //QCString indent;
  //indent.fill(' ',g_parserStack.count()*2+2);
  //printf("%sdocParserPopContext() count=%d\n",indent.data(),g_nodeStack.count());
}

//---------------------------------------------------------------------------

// replaces { with < and } with > and also
// replaces &gt; with < and &gt; with > within string s
static void unescapeCRef(QCString &s)
{
  QCString tmp(s);
  char *p = tmp.rawData();
  if (p)
  {
    char c;
    while ((c=*p))
    {
      if (c=='{') c='<'; else if (c=='}') c='>';
      *p++=c;
    }
  }

  tmp=substitute(tmp,"&lt;","<");
  tmp=substitute(tmp,"&gt;",">");
  s = tmp;
}

//---------------------------------------------------------------------------

/*! search for an image in the imageNameDict and if found
 * copies the image to the output directory (which depends on the \a type
 * parameter).
 */
static QCString findAndCopyImage(const char *fileName,DocImage::Type type, bool warn = true)
{
  QCString result;
  bool ambig;
  FileDef *fd;
  //printf("Search for %s\n",fileName);
  if ((fd=findFileDef(Doxygen::imageNameDict,fileName,ambig)))
  {
    QCString inputFile = fd->absFilePath();
    QFile inImage(inputFile);
    if (inImage.open(IO_ReadOnly))
    {
      result = fileName;
      int i;
      if ((i=result.findRev('/'))!=-1 || (i=result.findRev('\\'))!=-1)
      {
	result = result.right(result.length()-i-1);
      }
      //printf("fileName=%s result=%s\n",fileName,result.data());
      QCString outputDir;
      switch(type)
      {
        case DocImage::Html:
	  if (!Config_getBool(GENERATE_HTML)) return result;
	  outputDir = Config_getString(HTML_OUTPUT);
	  break;
        case DocImage::Latex:
	  if (!Config_getBool(GENERATE_LATEX)) return result;
	  outputDir = Config_getString(LATEX_OUTPUT);
	  break;
        case DocImage::DocBook:
	  if (!Config_getBool(GENERATE_DOCBOOK)) return result;
	  outputDir = Config_getString(DOCBOOK_OUTPUT);
	  break;
        case DocImage::Rtf:
	  if (!Config_getBool(GENERATE_RTF)) return result;
	  outputDir = Config_getString(RTF_OUTPUT);
	  break;
      }
      QCString outputFile = outputDir+"/"+result;
      QFileInfo outfi(outputFile);
      if (outfi.isSymLink())
      {
        QFile::remove(outputFile);
        warn_doc_error(g_fileName,doctokenizerYYlineno,
            "destination of image %s is a symlink, replacing with image",
            qPrint(outputFile));
      }
      if (outputFile!=inputFile) // prevent copying to ourself
      {
        QFile outImage(outputFile.data());
        if (outImage.open(IO_WriteOnly)) // copy the image
        {
          char *buffer = new char[inImage.size()];
          inImage.readBlock(buffer,inImage.size());
          outImage.writeBlock(buffer,inImage.size());
          outImage.flush();
          delete[] buffer;
          if (type==DocImage::Html) Doxygen::indexList->addImageFile(result);
        }
        else
        {
          warn_doc_error(g_fileName,doctokenizerYYlineno,
              "could not write output image %s",qPrint(outputFile));
        }
      }
      else
      {
        printf("Source and Destination are the same!\n");
      }
    }
    else
    {
      warn_doc_error(g_fileName,doctokenizerYYlineno,
	  "could not open image %s",qPrint(fileName));
    }

    if (type==DocImage::Latex && Config_getBool(USE_PDFLATEX) && 
	fd->name().right(4)==".eps"
       )
    { // we have an .eps image in pdflatex mode => convert it to a pdf.
      QCString outputDir = Config_getString(LATEX_OUTPUT);
      QCString baseName  = fd->name().left(fd->name().length()-4);
      QCString epstopdfArgs(4096);
      epstopdfArgs.sprintf("\"%s/%s.eps\" --outfile=\"%s/%s.pdf\"",
                           outputDir.data(), baseName.data(),
			   outputDir.data(), baseName.data());
      portable_sysTimerStart();
      if (portable_system("epstopdf",epstopdfArgs)!=0)
      {
	err("Problems running epstopdf. Check your TeX installation!\n");
      }
      portable_sysTimerStop();
      return baseName;
    }
  }
  else if (ambig && warn)
  {
    QCString text;
    text.sprintf("image file name %s is ambiguous.\n",qPrint(fileName));
    text+="Possible candidates:\n";
    text+=showFileDefMatches(Doxygen::imageNameDict,fileName);
    warn_doc_error(g_fileName,doctokenizerYYlineno,text);
  }
  else
  {
    result=fileName;
    if (result.left(5)!="http:" && result.left(6)!="https:" && warn)
    {
      warn_doc_error(g_fileName,doctokenizerYYlineno,
           "image file %s is not found in IMAGE_PATH: "  
	   "assuming external image.",qPrint(fileName)
          );
    }
  }
  return result;
}

/*! Collects the parameters found with \@param or \@retval commands
 *  in a global list g_paramsFound. If \a isParam is set to TRUE
 *  and the parameter is not an actual parameter of the current
 *  member g_memberDef, then a warning is raised (unless warnings
 *  are disabled altogether).
 */
static void checkArgumentName(const QCString &name,bool isParam)
{                
  if (!Config_getBool(WARN_IF_DOC_ERROR)) return;
  if (g_memberDef==0) return; // not a member
  ArgumentList *al=g_memberDef->isDocsForDefinition() ? 
		   g_memberDef->argumentList() :
                   g_memberDef->declArgumentList();
  SrcLangExt lang = g_memberDef->getLanguage();
  //printf("isDocsForDefinition()=%d\n",g_memberDef->isDocsForDefinition());
  if (al==0) return; // no argument list

  static QRegExp re("$?[a-zA-Z0-9_\\x80-\\xFF]+\\.*");
  int p=0,i=0,l;
  while ((i=re.match(name,p,&l))!=-1) // to handle @param x,y
  {
    QCString aName=name.mid(i,l);
    if (lang==SrcLangExt_Fortran) aName=aName.lower();
    //printf("aName=`%s'\n",aName.data());
    ArgumentListIterator ali(*al);
    Argument *a;
    bool found=FALSE;
    for (ali.toFirst();(a=ali.current());++ali)
    {
      QCString argName = g_memberDef->isDefine() ? a->type : a->name;
      if (lang==SrcLangExt_Fortran) argName=argName.lower();
      argName=argName.stripWhiteSpace();
      //printf("argName=`%s' aName=%s\n",argName.data(),aName.data());
      if (argName.right(3)=="...") argName=argName.left(argName.length()-3);
      if (aName==argName) 
      {
	g_paramsFound.insert(aName,(void *)(0x8));
	found=TRUE;
	break;
      }
    }
    if (!found && isParam)
    {
      //printf("member type=%d\n",memberDef->memberType());
      QCString scope=g_memberDef->getScopeString();
      if (!scope.isEmpty()) scope+="::"; else scope="";
      QCString inheritedFrom = "";
      QCString docFile = g_memberDef->docFile();
      int docLine = g_memberDef->docLine();
      MemberDef *inheritedMd = g_memberDef->inheritsDocsFrom();
      if (inheritedMd) // documentation was inherited
      {
        inheritedFrom.sprintf(" inherited from member %s at line "
            "%d in file %s",qPrint(inheritedMd->name()),
            inheritedMd->docLine(),qPrint(inheritedMd->docFile()));
        docFile = g_memberDef->getDefFileName();
        docLine = g_memberDef->getDefLine();
        
      }
      QCString alStr = argListToString(al);
      warn_doc_error(docFile,docLine,
	  "argument '%s' of command @param "
	  "is not found in the argument list of %s%s%s%s",
	  qPrint(aName), qPrint(scope), qPrint(g_memberDef->name()),
	  qPrint(alStr), qPrint(inheritedFrom));
    }
    p=i+l;
  }
}

/*! Checks if the parameters that have been specified using \@param are
 *  indeed all parameters and that a parameter does not have multiple
 *  \@param blocks.
 *  Must be called after checkArgumentName() has been called for each
 *  argument.
 */
static void checkUnOrMultipleDocumentedParams()
{
  if (g_memberDef && g_hasParamCommand && Config_getBool(WARN_IF_DOC_ERROR))
  {
    ArgumentList *al=g_memberDef->isDocsForDefinition() ? 
      g_memberDef->argumentList() :
      g_memberDef->declArgumentList();
    SrcLangExt lang = g_memberDef->getLanguage();
    if (al!=0)
    {
      ArgumentListIterator ali(*al);
      Argument *a;
      bool found=FALSE;
      for (ali.toFirst();(a=ali.current());++ali)
      {
        int count = 0;
        QCString argName = g_memberDef->isDefine() ? a->type : a->name;
        if (lang==SrcLangExt_Fortran) argName = argName.lower();
        argName=argName.stripWhiteSpace();
        QCString aName = argName;
        if (argName.right(3)=="...") argName=argName.left(argName.length()-3);
        if (lang==SrcLangExt_Python && (argName=="self" || argName=="cls"))
        { 
          // allow undocumented self / cls parameter for Python
        }
        else if (!argName.isEmpty() && g_paramsFound.find(argName)==0 && a->docs.isEmpty()) 
        {
          found = TRUE;
        }
        else
        {
          QDictIterator<void> it1(g_paramsFound);
          void *item1;
          for (;(item1=it1.current());++it1)
          {
            if (argName == it1.currentKey()) count++;
          }
        }
        if (count > 1)
        {
          warn_doc_error(g_memberDef->getDefFileName(),
                         g_memberDef->getDefLine(),
                         "argument '" + aName +
                         "' from the argument list of " +
                         QCString(g_memberDef->qualifiedName()) +
                         " has muliple @param documentation sections");
        }
      }
      if (found)
      {
        bool first=TRUE;
        QCString errMsg=
            "The following parameters of "+
            QCString(g_memberDef->qualifiedName()) + 
            QCString(argListToString(al)) +
            " are not documented:\n";
        for (ali.toFirst();(a=ali.current());++ali)
        {
          QCString argName = g_memberDef->isDefine() ? a->type : a->name;
          if (lang==SrcLangExt_Fortran) argName = argName.lower();
          argName=argName.stripWhiteSpace();
          if (lang==SrcLangExt_Python && (argName=="self" || argName=="cls"))
          { 
            // allow undocumented self / cls parameter for Python
          }
          else if (!argName.isEmpty() && g_paramsFound.find(argName)==0) 
          {
            if (!first)
            {
              errMsg+="\n";
            }
            else
            {
              first=FALSE;
            }
            errMsg+="  parameter '"+argName+"'";
          }
        }
        warn_doc_error(g_memberDef->getDefFileName(),
                       g_memberDef->getDefLine(),
                       substitute(errMsg,"%","%%"));
      }
    }
  }
}

/*! Check if a member has documentation for its parameter and or return
 *  type, if applicable. If found this will be stored in the member, this
 *  is needed as a member can have brief and detailed documentation, while
 *  only one of these needs to document the parameters.
 */
static void detectNoDocumentedParams()
{
  if (g_memberDef && Config_getBool(WARN_NO_PARAMDOC))
  {
    ArgumentList *al     = g_memberDef->argumentList();
    ArgumentList *declAl = g_memberDef->declArgumentList();
    QCString returnType   = g_memberDef->typeString();
    bool isPython = g_memberDef->getLanguage()==SrcLangExt_Python;

    if (!g_memberDef->hasDocumentedParams() &&
        g_hasParamCommand)
    {
      //printf("%s->setHasDocumentedParams(TRUE);\n",g_memberDef->name().data());
      g_memberDef->setHasDocumentedParams(TRUE);
    }
    else if (!g_memberDef->hasDocumentedParams())
    {
      bool allDoc=TRUE; // no parameter => all parameters are documented
      if ( // member has parameters
             al!=0 &&       // but the member has a parameter list
             al->count()>0  // with at least one parameter (that is not void)
         )
      {
        ArgumentListIterator ali(*al);
        Argument *a;

        // see if all parameters have documentation
        for (ali.toFirst();(a=ali.current()) && allDoc;++ali)
        {
          if (!a->name.isEmpty() && a->type!="void" &&
              !(isPython && (a->name=="self" || a->name=="cls"))
             )
          {
            allDoc = !a->docs.isEmpty();
          }
          //printf("a->type=%s a->name=%s doc=%s\n",
          //        a->type.data(),a->name.data(),a->docs.data());
        }
        if (!allDoc && declAl!=0) // try declaration arguments as well
        {
          allDoc=TRUE;
          ArgumentListIterator ali(*declAl);
          Argument *a;
          for (ali.toFirst();(a=ali.current()) && allDoc;++ali)
          {
            if (!a->name.isEmpty() && a->type!="void" &&
                !(isPython && (a->name=="self" || a->name=="cls"))
               )
            {
              allDoc = !a->docs.isEmpty();
            }
            //printf("a->name=%s doc=%s\n",a->name.data(),a->docs.data());
          }
        }
      }
      if (allDoc) 
      {
        //printf("%s->setHasDocumentedParams(TRUE);\n",g_memberDef->name().data());
        g_memberDef->setHasDocumentedParams(TRUE);
      }
    }
    //printf("Member %s hadDocumentedReturnType()=%d hasReturnCommand=%d\n",
    //    g_memberDef->name().data(),g_memberDef->hasDocumentedReturnType(),g_hasReturnCommand);
    if (!g_memberDef->hasDocumentedReturnType() && // docs not yet found
        g_hasReturnCommand)
    {
      g_memberDef->setHasDocumentedReturnType(TRUE);
    }
    else if ( // see if return needs to documented 
        g_memberDef->hasDocumentedReturnType() ||
        returnType.isEmpty()         || // empty return type
        returnType.find("void")!=-1  || // void return type
        returnType.find("subroutine")!=-1 || // fortran subroutine
        g_memberDef->isConstructor() || // a constructor
        g_memberDef->isDestructor()     // or destructor
       )
    {
      g_memberDef->setHasDocumentedReturnType(TRUE);
    }
    else if ( // see if return type is documented in a function w/o return type
        g_memberDef->hasDocumentedReturnType() &&
        (returnType.isEmpty()              || // empty return type
         returnType.find("void")!=-1       || // void return type
         returnType.find("subroutine")!=-1 || // fortran subroutine
         g_memberDef->isConstructor()      || // a constructor
         g_memberDef->isDestructor()          // or destructor
        )
       )
    {
      warn_doc_error(g_fileName,doctokenizerYYlineno,"documented empty return type");
    }
  }
}


//---------------------------------------------------------------------------

/*! Strips known html and tex extensions from \a text. */
static QCString stripKnownExtensions(const char *text)
{
  QCString result=text;
  if (result.right(4)==".tex")
  {
    result=result.left(result.length()-4);
  }
  else if (result.right(Doxygen::htmlFileExtension.length())==
         QCString(Doxygen::htmlFileExtension)) 
  {
    result=result.left(result.length()-Doxygen::htmlFileExtension.length());
  }
  return result;
}


//---------------------------------------------------------------------------

/*! Returns TRUE iff node n is a child of a preformatted node */
static bool insidePRE(DocNode *n)
{
  while (n)
  {
    if (n->isPreformatted()) return TRUE;
    n=n->parent();
  }
  return FALSE;
}

//---------------------------------------------------------------------------

/*! Returns TRUE iff node n is a child of a html list item node */
static bool insideLI(DocNode *n)
{
  while (n)
  {
    if (n->kind()==DocNode::Kind_HtmlListItem) return TRUE;
    n=n->parent();
  }
  return FALSE;
}

//---------------------------------------------------------------------------

/*! Returns TRUE iff node n is a child of a unordered html list node */
static bool insideUL(DocNode *n)
{
  while (n)
  {
    if (n->kind()==DocNode::Kind_HtmlList && 
        ((DocHtmlList *)n)->type()==DocHtmlList::Unordered) return TRUE;
    n=n->parent();
  }
  return FALSE;
}

//---------------------------------------------------------------------------

/*! Returns TRUE iff node n is a child of a ordered html list node */
static bool insideOL(DocNode *n)
{
  while (n)
  {
    if (n->kind()==DocNode::Kind_HtmlList && 
        ((DocHtmlList *)n)->type()==DocHtmlList::Ordered) return TRUE;
    n=n->parent();
  }
  return FALSE;
}

//---------------------------------------------------------------------------

static bool insideTable(DocNode *n)
{
  while (n)
  {
    if (n->kind()==DocNode::Kind_HtmlTable) return TRUE;
    n=n->parent();
  }
  return FALSE;
}

//---------------------------------------------------------------------------

/*! Looks for a documentation block with name commandName in the current
 *  context (g_context). The resulting documentation string is
 *  put in pDoc, the definition in which the documentation was found is
 *  put in pDef.
 *  @retval TRUE if name was found.
 *  @retval FALSE if name was not found.
 */
static bool findDocsForMemberOrCompound(const char *commandName,
                                 QCString *pDoc,
                                 QCString *pBrief,
                                 Definition **pDef)
{
  //printf("findDocsForMemberOrCompound(%s)\n",commandName);
  *pDoc="";
  *pBrief="";
  *pDef=0;
  QCString cmdArg=substitute(commandName,"#","::");
  int l=cmdArg.length();
  if (l==0) return FALSE;

  int funcStart=cmdArg.find('(');
  if (funcStart==-1) 
  {
    funcStart=l;
  }
  else
  {
    // Check for the case of operator() and the like.
    // beware of scenarios like operator()((foo)bar)
    int secondParen = cmdArg.find('(', funcStart+1);
    int leftParen   = cmdArg.find(')', funcStart+1);
    if (leftParen!=-1 && secondParen!=-1) 
    {
      if (leftParen<secondParen) 
      {
        funcStart=secondParen;
      }
    }
  }

  QCString name=removeRedundantWhiteSpace(cmdArg.left(funcStart));
  QCString args=cmdArg.right(l-funcStart);

  // try if the link is to a member
  MemberDef    *md=0;
  ClassDef     *cd=0;
  FileDef      *fd=0;
  NamespaceDef *nd=0;
  GroupDef     *gd=0;
  PageDef      *pd=0;
  bool found = getDefs(
      g_context.find('.')==-1?g_context.data():"", // `find('.') is a hack to detect files
      name,
      args.isEmpty()?0:args.data(),
      md,cd,fd,nd,gd,FALSE,0,TRUE);
  //printf("found=%d context=%s name=%s\n",found,g_context.data(),name.data());
  if (found && md)
  {
    *pDoc=md->documentation();
    *pBrief=md->briefDescription();
    *pDef=md;
    return TRUE;
  }


  int scopeOffset=g_context.length();
  do // for each scope
  {
    QCString fullName=cmdArg;
    if (scopeOffset>0)
    {
      fullName.prepend(g_context.left(scopeOffset)+"::");
    }
    //printf("Trying fullName=`%s'\n",fullName.data());

    // try class, namespace, group, page, file reference
    cd = Doxygen::classSDict->find(fullName);
    if (cd) // class 
    {
      *pDoc=cd->documentation();
      *pBrief=cd->briefDescription();
      *pDef=cd;
      return TRUE;
    }
    nd = Doxygen::namespaceSDict->find(fullName);
    if (nd) // namespace
    {
      *pDoc=nd->documentation();
      *pBrief=nd->briefDescription();
      *pDef=nd;
      return TRUE;
    }
    gd = Doxygen::groupSDict->find(cmdArg);
    if (gd) // group
    {
      *pDoc=gd->documentation();
      *pBrief=gd->briefDescription();
      *pDef=gd;
      return TRUE;
    }
    pd = Doxygen::pageSDict->find(cmdArg);
    if (pd) // page
    {
      *pDoc=pd->documentation();
      *pBrief=pd->briefDescription();
      *pDef=pd;
      return TRUE;
    }
    bool ambig;
    fd = findFileDef(Doxygen::inputNameDict,cmdArg,ambig);
    if (fd && !ambig) // file
    {
      *pDoc=fd->documentation();
      *pBrief=fd->briefDescription();
      *pDef=fd;
      return TRUE;
    }

    if (scopeOffset==0)
    {
      scopeOffset=-1;
    }
    else
    {
      scopeOffset = g_context.findRev("::",scopeOffset-1);
      if (scopeOffset==-1) scopeOffset=0;
    }
  } while (scopeOffset>=0);

  
  return FALSE;
}
//---------------------------------------------------------------------------
inline void errorHandleDefaultToken(DocNode *parent,int tok, 
                               QList<DocNode> &children,const char *txt)
{
  switch (tok)
  {
    case TK_COMMAND_AT:
        // fall through
    case TK_COMMAND_BS:
      children.append(new DocWord(parent,TK_COMMAND_CHAR(tok) + g_token->name));
      warn_doc_error(g_fileName,doctokenizerYYlineno,"Illegal command %s as part of a %s",
       qPrint(TK_COMMAND_CHAR(tok) + g_token->name), txt);
      break;
    case TK_SYMBOL: 
      warn_doc_error(g_fileName,doctokenizerYYlineno,"Unsupported symbol %s found found as part of a %s",
           qPrint(g_token->name), txt);
      break;
    default:
      children.append(new DocWord(parent,g_token->name));
      warn_doc_error(g_fileName,doctokenizerYYlineno,"Unexpected token %s found as part of a %s",
        tokToString(tok), txt);
      break;
  }
}

//---------------------------------------------------------------------------
// forward declaration
static bool defaultHandleToken(DocNode *parent,int tok, 
                               QList<DocNode> &children,bool
                               handleWord=TRUE);

static int handleStyleArgument(DocNode *parent,QList<DocNode> &children,
                               const QCString &cmdName)
{
  DBG(("handleStyleArgument(%s)\n",qPrint(cmdName)));
  QCString saveCmdName = cmdName;
  int tok=doctokenizerYYlex();
  if (tok!=TK_WHITESPACE)
  {
    warn_doc_error(g_fileName,doctokenizerYYlineno,"expected whitespace after %s command",
	qPrint(cmdName));
    return tok;
  }
  while ((tok=doctokenizerYYlex()) && 
          tok!=TK_WHITESPACE && 
          tok!=TK_NEWPARA &&
          tok!=TK_LISTITEM && 
          tok!=TK_ENDLIST
        )
  {
    static QRegExp specialChar("[.,|()\\[\\]:;\\?]");
    if (tok==TK_WORD && g_token->name.length()==1 && 
        g_token->name.find(specialChar)!=-1)
    {
      // special character that ends the markup command
      return tok;
    }
    if (!defaultHandleToken(parent,tok,children))
    {
      switch (tok)
      {
<<<<<<< HEAD
=======
        case TK_COMMAND: 
	  warn_doc_error(g_fileName,doctokenizerYYlineno,"Illegal command \\%s as the argument of a \\%s command",
	       qPrint(g_token->name),qPrint(cmdName));
          break;
        case TK_SYMBOL: 
	  warn_doc_error(g_fileName,doctokenizerYYlineno,"Unsupported symbol %s found while handling command %s",
               qPrint(g_token->name),qPrint(cmdName));
          break;
        case TK_EMOJI: 
	  warn_doc_error(g_fileName,doctokenizerYYlineno,"Unsupported emoji '%s' found while handling command %s",
               qPrint(g_token->name),qPrint(cmdName));
          break;
>>>>>>> e7fde5d6
        case TK_HTMLTAG:
          if (insideLI(parent) && Mappers::htmlTagMapper->map(g_token->name) && g_token->endTag)
          { // ignore </li> as the end of a style command
            continue; 
          }
          return tok;
          break;
        default:
	  errorHandleDefaultToken(parent,tok,children,"\\" + saveCmdName + " command");
          break;
      }
      break;
    }
  }
  DBG(("handleStyleArgument(%s) end tok=%x\n",qPrint(cmdName),tok));
  return (tok==TK_NEWPARA || tok==TK_LISTITEM || tok==TK_ENDLIST
         ) ? tok : RetVal_OK; 
}

/*! Called when a style change starts. For instance a \<b\> command is
 *  encountered.
 */
static void handleStyleEnter(DocNode *parent,QList<DocNode> &children,
          DocStyleChange::Style s,const HtmlAttribList *attribs)
{
  DBG(("HandleStyleEnter\n"));
  DocStyleChange *sc= new DocStyleChange(parent,g_nodeStack.count(),s,TRUE,attribs);
  children.append(sc);
  g_styleStack.push(sc);
}

/*! Called when a style change ends. For instance a \</b\> command is
 *  encountered.
 */
static void handleStyleLeave(DocNode *parent,QList<DocNode> &children,
         DocStyleChange::Style s,const char *tagName)
{
  DBG(("HandleStyleLeave\n"));
  if (g_styleStack.isEmpty() ||                           // no style change
      g_styleStack.top()->style()!=s ||                   // wrong style change
      g_styleStack.top()->position()!=g_nodeStack.count() // wrong position
     )
  {
    if (g_styleStack.isEmpty())
    {
      warn_doc_error(g_fileName,doctokenizerYYlineno,"found </%s> tag without matching <%s>",
          qPrint(tagName),qPrint(tagName));
    }
    else if (g_styleStack.top()->style()!=s)
    {
      warn_doc_error(g_fileName,doctokenizerYYlineno,"found </%s> tag while expecting </%s>",
          qPrint(tagName),qPrint(g_styleStack.top()->styleString()));
    }
    else
    {
      warn_doc_error(g_fileName,doctokenizerYYlineno,"found </%s> at different nesting level (%d) than expected (%d)",
          qPrint(tagName),g_nodeStack.count(),g_styleStack.top()->position());
    }
  }
  else // end the section
  {
    DocStyleChange *sc= new DocStyleChange(parent,g_nodeStack.count(),s,FALSE);
    children.append(sc);
    g_styleStack.pop();
  }
}

/*! Called at the end of a paragraph to close all open style changes
 *  (e.g. a <b> without a </b>). The closed styles are pushed onto a stack
 *  and entered again at the start of a new paragraph.
 */
static void handlePendingStyleCommands(DocNode *parent,QList<DocNode> &children)
{
  if (!g_styleStack.isEmpty())
  {
    DocStyleChange *sc = g_styleStack.top();
    while (sc && sc->position()>=g_nodeStack.count()) 
    { // there are unclosed style modifiers in the paragraph
      children.append(new DocStyleChange(parent,g_nodeStack.count(),sc->style(),FALSE));
      g_initialStyleStack.push(sc);
      g_styleStack.pop();
      sc = g_styleStack.top();
    }
  }
}

static void handleInitialStyleCommands(DocPara *parent,QList<DocNode> &children)
{
  DocStyleChange *sc;
  while ((sc=g_initialStyleStack.pop()))
  {
    handleStyleEnter(parent,children,sc->style(),&sc->attribs());
  }
}

static int handleAHref(DocNode *parent,QList<DocNode> &children,const HtmlAttribList &tagHtmlAttribs)
{
  HtmlAttribListIterator li(tagHtmlAttribs);
  HtmlAttrib *opt;
  int index=0;
  int retval = RetVal_OK;
  for (li.toFirst();(opt=li.current());++li,++index)
  {
    if (opt->name=="name") // <a name=label> tag
    {
      if (!opt->value.isEmpty())
      {
        DocAnchor *anc = new DocAnchor(parent,opt->value,TRUE);
        children.append(anc);
        break; // stop looking for other tag attribs
      }
      else
      {
        warn_doc_error(g_fileName,doctokenizerYYlineno,"found <a> tag with name option but without value!");
      }
    }
    else if (opt->name=="href") // <a href=url>..</a> tag
    {
      // copy attributes
      HtmlAttribList attrList = tagHtmlAttribs;
      // and remove the href attribute
      bool result = attrList.remove(index);
      ASSERT(result);
      DocHRef *href = new DocHRef(parent,attrList,opt->value,g_relPath);
      children.append(href);
      g_insideHtmlLink=TRUE;
      retval = href->parse();
      g_insideHtmlLink=FALSE;
      break;
    }
    else // unsupported option for tag a
    {
    }
  }
  return retval;
}

const char *DocStyleChange::styleString() const
{
  switch (m_style)
  {
    case DocStyleChange::Bold:         return "b";
    case DocStyleChange::Italic:       return "em";
    case DocStyleChange::Code:         return "code";
    case DocStyleChange::Center:       return "center";
    case DocStyleChange::Small:        return "small";
    case DocStyleChange::Subscript:    return "subscript";
    case DocStyleChange::Superscript:  return "superscript";
    case DocStyleChange::Preformatted: return "pre";
    case DocStyleChange::Div:          return "div";
    case DocStyleChange::Span:         return "span";
    case DocStyleChange::Strike:       return "strike";
    case DocStyleChange::Underline:    return "u";
  }
  return "<invalid>";
}

static void handleUnclosedStyleCommands()
{
  if (!g_initialStyleStack.isEmpty())
  {
    DocStyleChange *sc = g_initialStyleStack.top();
    g_initialStyleStack.pop();
    handleUnclosedStyleCommands();
    warn_doc_error(g_fileName,doctokenizerYYlineno,
             "end of comment block while expecting "
             "command </%s>",qPrint(sc->styleString()));
  }
}

static void handleLinkedWord(DocNode *parent,QList<DocNode> &children,bool ignoreAutoLinkFlag=FALSE)
{
  QCString name = linkToText(SrcLangExt_Unknown,g_token->name,TRUE);
  static bool autolinkSupport = Config_getBool(AUTOLINK_SUPPORT);
  if (!autolinkSupport && !ignoreAutoLinkFlag) // no autolinking -> add as normal word
  {
    children.append(new DocWord(parent,name));
    return;
  }

  // ------- try to turn the word 'name' into a link

  Definition *compound=0;
  MemberDef  *member=0;
  int len = g_token->name.length();
  ClassDef *cd=0;
  bool ambig;
  FileDef *fd = findFileDef(Doxygen::inputNameDict,g_fileName,ambig);
  //printf("handleLinkedWord(%s) g_context=%s\n",g_token->name.data(),g_context.data());
  if (!g_insideHtmlLink && 
      (resolveRef(g_context,g_token->name,g_inSeeBlock,&compound,&member,TRUE,fd,TRUE)
       || (!g_context.isEmpty() &&  // also try with global scope
           resolveRef("",g_token->name,g_inSeeBlock,&compound,&member,FALSE,0,TRUE))
      )
     )
  {
    //printf("resolveRef %s = %p (linkable?=%d)\n",qPrint(g_token->name),member,member ? member->isLinkable() : FALSE);
    if (member && member->isLinkable()) // member link
    {
      if (member->isObjCMethod()) 
      {
        bool localLink = g_memberDef ? member->getClassDef()==g_memberDef->getClassDef() : FALSE;
        name = member->objCMethodName(localLink,g_inSeeBlock);
      }
      children.append(new 
          DocLinkedWord(parent,name,
            member->getReference(),
            member->getOutputFileBase(),
            member->anchor(),
            member->briefDescriptionAsTooltip()
                       )
                     );
    }
    else if (compound->isLinkable()) // compound link
    {
      QCString anchor = compound->anchor();
      if (compound->definitionType()==Definition::TypeFile)
      {
        name=g_token->name;
      }
      else if (compound->definitionType()==Definition::TypeGroup)
      {
        name=((GroupDef*)compound)->groupTitle();
      }
      children.append(new 
          DocLinkedWord(parent,name,
                        compound->getReference(),
                        compound->getOutputFileBase(),
                        anchor,
                        compound->briefDescriptionAsTooltip()
                       )
                     );
    }
    else if (compound->definitionType()==Definition::TypeFile &&
             ((FileDef*)compound)->generateSourceFile()
            ) // undocumented file that has source code we can link to
    {
      children.append(new 
          DocLinkedWord(parent,g_token->name,
                         compound->getReference(),
                         compound->getSourceFileBase(),
                         "",
                         compound->briefDescriptionAsTooltip()
                       )
                     );
    }
    else // not linkable
    {
      children.append(new DocWord(parent,name));
    }
  }
  else if (!g_insideHtmlLink && len>1 && g_token->name.at(len-1)==':')
  {
    // special case, where matching Foo: fails to be an Obj-C reference, 
    // but Foo itself might be linkable.
    g_token->name=g_token->name.left(len-1);
    handleLinkedWord(parent,children,ignoreAutoLinkFlag);
    children.append(new DocWord(parent,":"));
  }
  else if (!g_insideHtmlLink && (cd=getClass(g_token->name+"-p")))
  {
    // special case 2, where the token name is not a class, but could
    // be a Obj-C protocol
    children.append(new 
        DocLinkedWord(parent,name,
          cd->getReference(),
          cd->getOutputFileBase(),
          cd->anchor(),
          cd->briefDescriptionAsTooltip()
          ));
  }
//  else if (!g_insideHtmlLink && (cd=getClass(g_token->name+"-g")))
//  {
//    // special case 3, where the token name is not a class, but could
//    // be a C# generic
//    children.append(new 
//        DocLinkedWord(parent,name,
//          cd->getReference(),
//          cd->getOutputFileBase(),
//          cd->anchor(),
//          cd->briefDescriptionAsTooltip()
//          ));
//  }
  else // normal non-linkable word
  {
    if (g_token->name.left(1)=="#" || g_token->name.left(2)=="::")
    {
      warn_doc_error(g_fileName,doctokenizerYYlineno,"explicit link request to '%s' could not be resolved",qPrint(name));
      children.append(new DocWord(parent,g_token->name));
    }
    else
    {
      children.append(new DocWord(parent,name));
    }
  }
}

static void handleParameterType(DocNode *parent,QList<DocNode> &children,const QCString &paramTypes)
{
  QCString name = g_token->name;
  int p=0,i;
  while ((i=paramTypes.find('|',p))!=-1)
  {
    g_token->name = paramTypes.mid(p,i-p);
    handleLinkedWord(parent,children);
    p=i+1;
  }
  g_token->name = paramTypes.mid(p);
  handleLinkedWord(parent,children);
  g_token->name = name;
}

static DocInternalRef *handleInternalRef(DocNode *parent)
{
  //printf("CMD_INTERNALREF\n");
  int tok=doctokenizerYYlex();
  QCString tokenName = g_token->name;
  if (tok!=TK_WHITESPACE)
  {
    warn_doc_error(g_fileName,doctokenizerYYlineno,"expected whitespace after %s command",
        qPrint(tokenName));
    return 0;
  }
  doctokenizerYYsetStateInternalRef();
  tok=doctokenizerYYlex(); // get the reference id
  if (tok!=TK_WORD && tok!=TK_LNKWORD)
  {
    warn_doc_error(g_fileName,doctokenizerYYlineno,"unexpected token %s as the argument of %s",
        tokToString(tok),qPrint(tokenName));
    return 0;
  }
  return new DocInternalRef(parent,g_token->name);
}

static DocAnchor *handleAnchor(DocNode *parent)
{
  int tok=doctokenizerYYlex();
  if (tok!=TK_WHITESPACE)
  {
    warn_doc_error(g_fileName,doctokenizerYYlineno,"expected whitespace after %s command",
        qPrint(g_token->name));
    return 0;
  }
  doctokenizerYYsetStateAnchor();
  tok=doctokenizerYYlex();
  if (tok==0)
  {
    warn_doc_error(g_fileName,doctokenizerYYlineno,"unexpected end of comment block while parsing the "
        "argument of command %s",qPrint(g_token->name));
    return 0;
  }
  else if (tok!=TK_WORD && tok!=TK_LNKWORD)
  {
    warn_doc_error(g_fileName,doctokenizerYYlineno,"unexpected token %s as the argument of %s",
        tokToString(tok),qPrint(g_token->name));
    return 0;
  }
  doctokenizerYYsetStatePara();
  return new DocAnchor(parent,g_token->name,FALSE);
}


/* Helper function that deals with the title, width, and height arguments of various commands.
 * @param[in] cmd        Command id for which to extract caption and size info.
 * @param[in] parent     Parent node, owner of the children list passed as
 *                       the third argument.
 * @param[in] children   The list of child nodes to which the node representing
 *                       the token can be added.
 * @param[out] width     the extracted width specifier
 * @param[out] height    the extracted height specifier
 */
static void defaultHandleTitleAndSize(const int cmd, DocNode *parent, QList<DocNode> &children, QCString &width,QCString &height)
{
  g_nodeStack.push(parent);

  // parse title
  doctokenizerYYsetStateTitle();
  int tok;
  while ((tok=doctokenizerYYlex()))
  {
    if (tok==TK_WORD && (g_token->name=="width=" || g_token->name=="height="))
    {
      // special case: no title, but we do have a size indicator
      break;
    }
    if (!defaultHandleToken(parent,tok,children))
    {
<<<<<<< HEAD
      errorHandleDefaultToken(parent,tok,children,Mappers::cmdMapper->find(cmd).data());
=======
      switch (tok)
      {
        case TK_COMMAND:
          warn_doc_error(g_fileName,doctokenizerYYlineno,"Illegal command %s as part of a \\%s",
              qPrint(g_token->name), Mappers::cmdMapper->find(cmd).data());
          break;
        case TK_SYMBOL:
          warn_doc_error(g_fileName,doctokenizerYYlineno,"Unsupported symbol %s found",
              qPrint(g_token->name));
          break;
        case TK_EMOJI:
          warn_doc_error(g_fileName,doctokenizerYYlineno,"Unsupported emoji '%s' found",
              qPrint(g_token->name));
          break;
        default:
          warn_doc_error(g_fileName,doctokenizerYYlineno,"Unexpected token %s",
              tokToString(tok));
          break;
      }
>>>>>>> e7fde5d6
    }
  }
  // parse size attributes
  if (tok == 0)
  {
    tok=doctokenizerYYlex();
  }
  while (tok==TK_WHITESPACE || tok==TK_WORD) // there are values following the title
  {
    if(tok == TK_WORD)
    {
      if (g_token->name=="width=" || g_token->name=="height=")
      {
        doctokenizerYYsetStateTitleAttrValue();
        g_token->name = g_token->name.left(g_token->name.length()-1);
      }

      if (g_token->name=="width")
      {
        width = g_token->chars;
      }
      else if (g_token->name=="height")
      {
        height = g_token->chars;
      }
      else
      {
        warn_doc_error(g_fileName,doctokenizerYYlineno,"Unknown option '%s' after \\%s command, expected 'width' or 'height'",
                       qPrint(g_token->name), Mappers::cmdMapper->find(cmd).data());
        break;
      }
    }

    tok=doctokenizerYYlex();
  }
  doctokenizerYYsetStatePara();

  handlePendingStyleCommands(parent,children);
  DocNode *n=g_nodeStack.pop();
  ASSERT(n==parent);
}

/* Helper function that deals with the most common tokens allowed in
 * title like sections.
 * @param parent     Parent node, owner of the children list passed as
 *                   the third argument.
 * @param tok        The token to process.
 * @param children   The list of child nodes to which the node representing
 *                   the token can be added.
 * @param handleWord Indicates if word token should be processed
 * @retval TRUE      The token was handled.
 * @retval FALSE     The token was not handled.
 */
static bool defaultHandleToken(DocNode *parent,int tok, QList<DocNode> &children,bool
    handleWord)
{
  DBG(("token %s at %d",tokToString(tok),doctokenizerYYlineno));
<<<<<<< HEAD
  if (tok==TK_WORD || tok==TK_LNKWORD || tok==TK_SYMBOL || tok==TK_URL || 
      tok==TK_COMMAND_AT || tok==TK_COMMAND_BS || tok==TK_HTMLTAG
=======
  if (tok==TK_WORD || tok==TK_LNKWORD || tok==TK_SYMBOL || tok==TK_EMOJI|| tok==TK_URL || 
      tok==TK_COMMAND || tok==TK_HTMLTAG
>>>>>>> e7fde5d6
     )
  {
    DBG((" name=%s",qPrint(g_token->name)));
  }
  DBG(("\n"));
reparsetoken:
  QCString tokenName = g_token->name;
  switch (tok)
  {
    case TK_COMMAND_AT:
        // fall through
    case TK_COMMAND_BS:
      switch (Mappers::cmdMapper->map(tokenName))
      {
        case CMD_BSLASH:
          children.append(new DocSymbol(parent,DocSymbol::Sym_BSlash));
          break;
        case CMD_AT:
          children.append(new DocSymbol(parent,DocSymbol::Sym_At));
          break;
        case CMD_LESS:
          children.append(new DocSymbol(parent,DocSymbol::Sym_Less));
          break;
        case CMD_GREATER:
          children.append(new DocSymbol(parent,DocSymbol::Sym_Greater));
          break;
        case CMD_AMP:
          children.append(new DocSymbol(parent,DocSymbol::Sym_Amp));
          break;
        case CMD_DOLLAR:
          children.append(new DocSymbol(parent,DocSymbol::Sym_Dollar));
          break;
        case CMD_HASH:
          children.append(new DocSymbol(parent,DocSymbol::Sym_Hash));
          break;
        case CMD_COLON:
          children.append(new DocSymbol(parent,DocSymbol::Sym_Colon));
          break;
        case CMD_DCOLON:
          children.append(new DocSymbol(parent,DocSymbol::Sym_DoubleColon));
          break;
        case CMD_PERCENT:
          children.append(new DocSymbol(parent,DocSymbol::Sym_Percent));
          break;
        case CMD_NDASH:
          children.append(new DocSymbol(parent,DocSymbol::Sym_Minus));
          children.append(new DocSymbol(parent,DocSymbol::Sym_Minus));
          break;
        case CMD_MDASH:
          children.append(new DocSymbol(parent,DocSymbol::Sym_Minus));
          children.append(new DocSymbol(parent,DocSymbol::Sym_Minus));
          children.append(new DocSymbol(parent,DocSymbol::Sym_Minus));
          break;
        case CMD_QUOTE:
          children.append(new DocSymbol(parent,DocSymbol::Sym_Quot));
          break;
        case CMD_PUNT:
          children.append(new DocSymbol(parent,DocSymbol::Sym_Dot));
          break;
        case CMD_PLUS:
          children.append(new DocSymbol(parent,DocSymbol::Sym_Plus));
          break;
        case CMD_MINUS:
          children.append(new DocSymbol(parent,DocSymbol::Sym_Minus));
          break;
        case CMD_EMPHASIS:
          {
            children.append(new DocStyleChange(parent,g_nodeStack.count(),DocStyleChange::Italic,TRUE));
            tok=handleStyleArgument(parent,children,tokenName);
            children.append(new DocStyleChange(parent,g_nodeStack.count(),DocStyleChange::Italic,FALSE));
            if (tok!=TK_WORD) children.append(new DocWhiteSpace(parent," "));
            if (tok==TK_NEWPARA) goto handlepara;
            else if (tok==TK_WORD || tok==TK_HTMLTAG) 
            {
	      DBG(("CMD_EMPHASIS: reparsing command %s\n",qPrint(g_token->name)));
              goto reparsetoken;
            }
          }
          break;
        case CMD_BOLD:
          {
            children.append(new DocStyleChange(parent,g_nodeStack.count(),DocStyleChange::Bold,TRUE));
            tok=handleStyleArgument(parent,children,tokenName);
            children.append(new DocStyleChange(parent,g_nodeStack.count(),DocStyleChange::Bold,FALSE));
            if (tok!=TK_WORD) children.append(new DocWhiteSpace(parent," "));
            if (tok==TK_NEWPARA) goto handlepara;
            else if (tok==TK_WORD || tok==TK_HTMLTAG) 
            {
	      DBG(("CMD_BOLD: reparsing command %s\n",qPrint(g_token->name)));
              goto reparsetoken;
            }
          }
          break;
        case CMD_CODE:
          {
            children.append(new DocStyleChange(parent,g_nodeStack.count(),DocStyleChange::Code,TRUE));
            tok=handleStyleArgument(parent,children,tokenName);
            children.append(new DocStyleChange(parent,g_nodeStack.count(),DocStyleChange::Code,FALSE));
            if (tok!=TK_WORD) children.append(new DocWhiteSpace(parent," "));
            if (tok==TK_NEWPARA) goto handlepara;
            else if (tok==TK_WORD || tok==TK_HTMLTAG) 
            {
	      DBG(("CMD_CODE: reparsing command %s\n",qPrint(g_token->name)));
              goto reparsetoken;
            }
          }
          break;
        case CMD_HTMLONLY:
          {
            doctokenizerYYsetStateHtmlOnly();
            tok = doctokenizerYYlex();
            children.append(new DocVerbatim(parent,g_context,g_token->verb,DocVerbatim::HtmlOnly,g_isExample,g_exampleName,g_token->name=="block"));
            if (tok==0) warn_doc_error(g_fileName,doctokenizerYYlineno,"htmlonly section ended without end marker");
            doctokenizerYYsetStatePara();
          }
          break;
        case CMD_MANONLY:
          {
            doctokenizerYYsetStateManOnly();
            tok = doctokenizerYYlex();
            children.append(new DocVerbatim(parent,g_context,g_token->verb,DocVerbatim::ManOnly,g_isExample,g_exampleName));
            if (tok==0) warn_doc_error(g_fileName,doctokenizerYYlineno,"manonly section ended without end marker");
            doctokenizerYYsetStatePara();
          }
          break;
        case CMD_RTFONLY:
          {
            doctokenizerYYsetStateRtfOnly();
            tok = doctokenizerYYlex();
            children.append(new DocVerbatim(parent,g_context,g_token->verb,DocVerbatim::RtfOnly,g_isExample,g_exampleName));
            if (tok==0) warn_doc_error(g_fileName,doctokenizerYYlineno,"rtfonly section ended without end marker");
            doctokenizerYYsetStatePara();
          }
          break;
        case CMD_LATEXONLY:
          {
            doctokenizerYYsetStateLatexOnly();
            tok = doctokenizerYYlex();
            children.append(new DocVerbatim(parent,g_context,g_token->verb,DocVerbatim::LatexOnly,g_isExample,g_exampleName));
            if (tok==0) warn_doc_error(g_fileName,doctokenizerYYlineno,"latexonly section ended without end marker",doctokenizerYYlineno);
            doctokenizerYYsetStatePara();
          }
          break;
        case CMD_XMLONLY:
          {
            doctokenizerYYsetStateXmlOnly();
            tok = doctokenizerYYlex();
            children.append(new DocVerbatim(parent,g_context,g_token->verb,DocVerbatim::XmlOnly,g_isExample,g_exampleName));
            if (tok==0) warn_doc_error(g_fileName,doctokenizerYYlineno,"xmlonly section ended without end marker",doctokenizerYYlineno);
            doctokenizerYYsetStatePara();
          }
          break;
        case CMD_DBONLY:
          {
            doctokenizerYYsetStateDbOnly();
            tok = doctokenizerYYlex();
            children.append(new DocVerbatim(parent,g_context,g_token->verb,DocVerbatim::DocbookOnly,g_isExample,g_exampleName));
            if (tok==0) warn_doc_error(g_fileName,doctokenizerYYlineno,"docbookonly section ended without end marker",doctokenizerYYlineno);
            doctokenizerYYsetStatePara();
          }
          break;
        case CMD_FORMULA:
          {
            DocFormula *form=new DocFormula(parent,g_token->id);
            children.append(form);
          }
          break;
        case CMD_ANCHOR:
          {
            DocAnchor *anchor = handleAnchor(parent);
            if (anchor)
            {
              children.append(anchor);
            }
          }
          break;
        case CMD_INTERNALREF:
          {
            DocInternalRef *ref = handleInternalRef(parent);
            if (ref)
            {
              children.append(ref);
              ref->parse();
            }
            doctokenizerYYsetStatePara();
          }
          break;
        case CMD_SETSCOPE:
          {
            QCString scope;
            doctokenizerYYsetStateSetScope();
            doctokenizerYYlex();
            scope = g_token->name;
            g_context = scope;
            //printf("Found scope='%s'\n",scope.data());
            doctokenizerYYsetStatePara();
          }
          break;
        case CMD_IMAGE:
          ((DocPara *)parent) -> handleImage("image");
          break;
        default:
          return FALSE;
      }
      break;
    case TK_HTMLTAG:
      {
        switch (Mappers::htmlTagMapper->map(tokenName))
        {
          case HTML_DIV:
            warn_doc_error(g_fileName,doctokenizerYYlineno,"found <div> tag in heading\n");
            break;
          case HTML_PRE:
            warn_doc_error(g_fileName,doctokenizerYYlineno,"found <pre> tag in heading\n");
            break;
          case HTML_BOLD:
            if (!g_token->endTag)
            {
              handleStyleEnter(parent,children,DocStyleChange::Bold,&g_token->attribs);
            }
            else
            {
              handleStyleLeave(parent,children,DocStyleChange::Bold,tokenName);
            }
            break;
          case HTML_STRIKE:
            if (!g_token->endTag)
            {
              handleStyleEnter(parent,children,DocStyleChange::Strike,&g_token->attribs);
            }
            else
            {
              handleStyleLeave(parent,children,DocStyleChange::Strike,tokenName);
            }
            break;
          case HTML_UNDERLINE:
            if (!g_token->endTag)
            {
              handleStyleEnter(parent,children,DocStyleChange::Underline,&g_token->attribs);
            }
            else
            {
              handleStyleLeave(parent,children,DocStyleChange::Underline,tokenName);
            }
            break;
          case HTML_CODE:
          case XML_C:
            if (!g_token->endTag)
            {
              handleStyleEnter(parent,children,DocStyleChange::Code,&g_token->attribs);
            }
            else
            {
              handleStyleLeave(parent,children,DocStyleChange::Code,tokenName);
            }
            break;
          case HTML_EMPHASIS:
            if (!g_token->endTag)
            {
              handleStyleEnter(parent,children,DocStyleChange::Italic,&g_token->attribs);
            }
            else
            {
              handleStyleLeave(parent,children,DocStyleChange::Italic,tokenName);
            }
            break;
          case HTML_SUB:
            if (!g_token->endTag)
            {
              handleStyleEnter(parent,children,DocStyleChange::Subscript,&g_token->attribs);
            }
            else
            {
              handleStyleLeave(parent,children,DocStyleChange::Subscript,tokenName);
            }
            break;
          case HTML_SUP:
            if (!g_token->endTag)
            {
              handleStyleEnter(parent,children,DocStyleChange::Superscript,&g_token->attribs);
            }
            else
            {
              handleStyleLeave(parent,children,DocStyleChange::Superscript,tokenName);
            }
            break;
          case HTML_CENTER:
            if (!g_token->endTag)
            {
              handleStyleEnter(parent,children,DocStyleChange::Center,&g_token->attribs);
            }
            else
            {
              handleStyleLeave(parent,children,DocStyleChange::Center,tokenName);
            }
            break;
          case HTML_SMALL:
            if (!g_token->endTag)
            {
              handleStyleEnter(parent,children,DocStyleChange::Small,&g_token->attribs);
            }
            else
            {
              handleStyleLeave(parent,children,DocStyleChange::Small,tokenName);
            }
            break;
          case HTML_IMG:
            if (!g_token->endTag)
              handleImg(parent,children,g_token->attribs);
	    break;
          default:
            return FALSE;
            break;
        }
      }
      break;
    case TK_SYMBOL: 
      {
        DocSymbol::SymType s = DocSymbol::decodeSymbol(tokenName);
        if (s!=DocSymbol::Sym_Unknown)
        {
          children.append(new DocSymbol(parent,s));
        }
        else
        {
          return FALSE;
        }
      }
      break;
    case TK_EMOJI: 
      {
        int s = DocEmoji::decodeEmoji(tokenName);
        if (s!=0)
        {
          children.append(new DocEmoji(parent,s));
        }
        else
        {
          return FALSE;
        }
      }
      break;
    case TK_WHITESPACE: 
    case TK_NEWPARA: 
handlepara:
      if (insidePRE(parent) || !children.isEmpty())
      {
        children.append(new DocWhiteSpace(parent,g_token->chars));
      }
      break;
    case TK_LNKWORD: 
      if (handleWord)
      {
        handleLinkedWord(parent,children);
      }
      else
        return FALSE;
      break;
    case TK_WORD: 
      if (handleWord)
      {
        children.append(new DocWord(parent,g_token->name));
      }
      else
        return FALSE;
      break;
    case TK_URL:
      if (g_insideHtmlLink)
      {
        children.append(new DocWord(parent,g_token->name));
      }
      else
      {
        children.append(new DocURL(parent,g_token->name,g_token->isEMailAddr));
      }
      break;
    default:
      return FALSE;
  }
  return TRUE;
}

//---------------------------------------------------------------------------

static void handleImg(DocNode *parent,QList<DocNode> &children,const HtmlAttribList &tagHtmlAttribs)
{
  HtmlAttribListIterator li(tagHtmlAttribs);
  HtmlAttrib *opt;
  bool found=FALSE;
  int index=0;
  for (li.toFirst();(opt=li.current());++li,++index)
  {
    //printf("option name=%s value=%s\n",opt->name.data(),opt->value.data());
    if (opt->name=="src" && !opt->value.isEmpty())
    {
      // copy attributes
      HtmlAttribList attrList = tagHtmlAttribs;
      // and remove the src attribute
      bool result = attrList.remove(index);
      ASSERT(result);
      DocImage::Type t = DocImage::Html;
      DocImage *img = new DocImage(parent,attrList,findAndCopyImage(opt->value,t,false),t,opt->value);
      children.append(img);
      found = TRUE;
    }
  }
  if (!found)
  {
    warn_doc_error(g_fileName,doctokenizerYYlineno,"IMG tag does not have a SRC attribute!\n");
  }
}

//---------------------------------------------------------------------------

DocSymbol::SymType DocSymbol::decodeSymbol(const QCString &symName)
{
  DBG(("decodeSymbol(%s)\n",qPrint(symName)));
  return HtmlEntityMapper::instance()->name2sym(symName);
}

int DocEmoji::decodeEmoji(const QCString &symName)
{
  DBG(("decodeSymbol(%s)\n",qPrint(symName)));
  return EmojiEntityMapper::instance()->name2sym(symName);
}

//---------------------------------------------------------------------------

static int internalValidatingParseDoc(DocNode *parent,QList<DocNode> &children,
                                    const QCString &doc)
{
  int retval = RetVal_OK;

  if (doc.isEmpty()) return retval;

  doctokenizerYYinit(doc,g_fileName);

  // first parse any number of paragraphs
  bool isFirst=TRUE;
  DocPara *lastPar=0;
  if (!children.isEmpty() && children.getLast()->kind()==DocNode::Kind_Para)
  { // last child item was a paragraph
    lastPar = (DocPara*)children.getLast();
    isFirst=FALSE;
  }
  do
  {
    DocPara *par = new DocPara(parent);
    if (isFirst) { par->markFirst(); isFirst=FALSE; }
    retval=par->parse();
    if (!par->isEmpty()) 
    {
      children.append(par);
      if (lastPar) lastPar->markLast(FALSE);
      lastPar=par;
    }
    else
    {
      delete par;
    }
  } while (retval==TK_NEWPARA);
  if (lastPar) lastPar->markLast();

  //printf("internalValidateParsingDoc: %p: isFirst=%d isLast=%d\n",
  //   lastPar,lastPar?lastPar->isFirst():-1,lastPar?lastPar->isLast():-1);

  return retval;
}

//---------------------------------------------------------------------------

static void readTextFileByName(const QCString &file,QCString &text)
{
  if (portable_isAbsolutePath(file.data()))
  {
    QFileInfo fi(file);
    if (fi.exists())
    {
      text = fileToString(file,Config_getBool(FILTER_SOURCE_FILES));
      return;
    }
  }
  QStrList &examplePathList = Config_getList(EXAMPLE_PATH);
  char *s=examplePathList.first();
  while (s)
  {
    QCString absFileName = QCString(s)+portable_pathSeparator()+file;
    QFileInfo fi(absFileName);
    if (fi.exists())
    {
      text = fileToString(absFileName,Config_getBool(FILTER_SOURCE_FILES));
      return;
    }
    s=examplePathList.next(); 
  }

  // as a fallback we also look in the exampleNameDict
  bool ambig;
  FileDef *fd;
  if ((fd=findFileDef(Doxygen::exampleNameDict,file,ambig)))
  {
    text = fileToString(fd->absFilePath(),Config_getBool(FILTER_SOURCE_FILES));
  }
  else if (ambig)
  {
    warn_doc_error(g_fileName,doctokenizerYYlineno,"included file name %s is ambiguous"
           "Possible candidates:\n%s",qPrint(file),
           qPrint(showFileDefMatches(Doxygen::exampleNameDict,file))
          );
  }
  else
  {
    warn_doc_error(g_fileName,doctokenizerYYlineno,"included file %s is not found. "
           "Check your EXAMPLE_PATH",qPrint(file));
  }
}

//---------------------------------------------------------------------------

DocWord::DocWord(DocNode *parent,const QCString &word) : 
      m_word(word) 
{
  m_parent = parent; 
  //printf("new word %s url=%s\n",word.data(),g_searchUrl.data());
  if (Doxygen::searchIndex && !g_searchUrl.isEmpty())
  {
    Doxygen::searchIndex->addWord(word,FALSE);
  }
}

//---------------------------------------------------------------------------

DocLinkedWord::DocLinkedWord(DocNode *parent,const QCString &word,
                  const QCString &ref,const QCString &file,
                  const QCString &anchor,const QCString &tooltip) : 
      m_word(word), m_ref(ref), 
      m_file(file), m_relPath(g_relPath), m_anchor(anchor),
      m_tooltip(tooltip)
{
  m_parent = parent; 
  //printf("DocLinkedWord: new word %s url=%s tooltip='%s'\n",
  //    word.data(),g_searchUrl.data(),tooltip.data());
  if (Doxygen::searchIndex && !g_searchUrl.isEmpty())
  {
    Doxygen::searchIndex->addWord(word,FALSE);
  }
}

//---------------------------------------------------------------------------

DocAnchor::DocAnchor(DocNode *parent,const QCString &id,bool newAnchor) 
{
  m_parent = parent; 
  if (id.isEmpty())
  {
    warn_doc_error(g_fileName,doctokenizerYYlineno,"Empty anchor label");
  }

  if (id.left(CiteConsts::anchorPrefix.length()) == CiteConsts::anchorPrefix) 
  {
    CiteInfo *cite = Doxygen::citeDict->find(id.mid(CiteConsts::anchorPrefix.length()));
    if (cite) 
    {
      m_file = convertNameToFile(CiteConsts::fileName,FALSE,TRUE);
      m_anchor = id;
    }
    else 
    {
      warn_doc_error(g_fileName,doctokenizerYYlineno,"Invalid cite anchor id `%s'",qPrint(id));
      m_anchor = "invalid";
      m_file = "invalid";
    }
  }
  else if (newAnchor) // found <a name="label">
  {
    m_anchor = id;
  }
  else // found \anchor label
  {
    SectionInfo *sec = Doxygen::sectionDict->find(id);
    if (sec)
    {
      //printf("Found anchor %s\n",id.data());
      m_file   = sec->fileName;
      m_anchor = sec->label;
      if (g_sectionDict && g_sectionDict->find(id)==0)
      {
        //printf("Inserting in dictionary!\n");
        g_sectionDict->append(id,sec);
      }
    }
    else
    {
      warn_doc_error(g_fileName,doctokenizerYYlineno,"Invalid anchor id `%s'",qPrint(id));
      m_anchor = "invalid";
      m_file = "invalid";
    }
  }
}

//---------------------------------------------------------------------------

DocVerbatim::DocVerbatim(DocNode *parent,const QCString &context,
    const QCString &text, Type t,bool isExample,
    const QCString &exampleFile,bool isBlock,const QCString &lang)
  : m_context(context), m_text(text), m_type(t),
    m_isExample(isExample), m_exampleFile(exampleFile),
    m_relPath(g_relPath), m_lang(lang), m_isBlock(isBlock)
{
  m_parent = parent;
}


//---------------------------------------------------------------------------

void DocInclude::parse()
{
  DBG(("DocInclude::parse(file=%s,text=%s)\n",qPrint(m_file),qPrint(m_text)));
  switch(m_type)
  {
    case IncWithLines:
      // fall through
    case Include:
      // fall through
    case DontInclude:
      readTextFileByName(m_file,m_text);
      g_includeFileName   = m_file;
      g_includeFileText   = m_text;
      g_includeFileOffset = 0;
      g_includeFileLength = m_text.length();
      //printf("g_includeFile=<<%s>>\n",g_includeFileText.data());
      break;
    case VerbInclude: 
      // fall through
    case HtmlInclude:
      readTextFileByName(m_file,m_text);
      break;
    case LatexInclude:
      readTextFileByName(m_file,m_text);
      break;
    case Snippet:
    case SnipWithLines:
      readTextFileByName(m_file,m_text);
      // check here for the existence of the blockId inside the file, so we
      // only generate the warning once.
      int count;
      if (!m_blockId.isEmpty() && (count=m_text.contains(m_blockId.data()))!=2)
      {
        warn_doc_error(g_fileName,doctokenizerYYlineno,"block marked with %s for \\snippet should appear twice in file %s, found it %d times\n",
            m_blockId.data(),m_file.data(),count);
      }
      break;
    case DocInclude::SnippetDoc: 
    case DocInclude::IncludeDoc: 
      err("Internal inconsistency: found switch SnippetDoc / IncludeDoc in file: %s"
          "Please create a bug report\n",__FILE__);
      break;
  }
}

//---------------------------------------------------------------------------

void DocIncOperator::parse()
{
  m_includeFileName = g_includeFileName;
  const char *p = g_includeFileText;
  uint l = g_includeFileLength;
  uint o = g_includeFileOffset;
  DBG(("DocIncOperator::parse() text=%s off=%d len=%d\n",qPrint(p),o,l));
  uint so = o,bo;
  bool nonEmpty = FALSE;
  switch(type())
  {
    case Line:
      while (o<l)
      {
        char c = p[o];
        if (c=='\n') 
        {
          if (nonEmpty) break; // we have a pattern to match
          so=o+1; // no pattern, skip empty line
        }
        else if (!isspace((uchar)c)) // no white space char
        {
          nonEmpty=TRUE;
        }
        o++;
      }
      if (g_includeFileText.mid(so,o-so).find(m_pattern)!=-1)
      {
        m_text = g_includeFileText.mid(so,o-so);
        DBG(("DocIncOperator::parse() Line: %s\n",qPrint(m_text)));
      }
      g_includeFileOffset = QMIN(l,o+1); // set pointer to start of new line
      break;
    case SkipLine:
      while (o<l)
      {
        so=o;
        while (o<l)
        {
          char c = p[o];
          if (c=='\n')
          {
            if (nonEmpty) break; // we have a pattern to match
            so=o+1; // no pattern, skip empty line
          }
          else if (!isspace((uchar)c)) // no white space char
          {
            nonEmpty=TRUE;
          }
          o++;
        }
        if (g_includeFileText.mid(so,o-so).find(m_pattern)!=-1)
        {
          m_text = g_includeFileText.mid(so,o-so);
          DBG(("DocIncOperator::parse() SkipLine: %s\n",qPrint(m_text)));
          break;
        }
        o++; // skip new line
      }
      g_includeFileOffset = QMIN(l,o+1); // set pointer to start of new line
      break;
    case Skip:
      while (o<l)
      {
        so=o;
        while (o<l)
        {
          char c = p[o];
          if (c=='\n')
          {
            if (nonEmpty) break; // we have a pattern to match
            so=o+1; // no pattern, skip empty line
          }
          else if (!isspace((uchar)c)) // no white space char
          {
            nonEmpty=TRUE;
          }
          o++;
        }
        if (g_includeFileText.mid(so,o-so).find(m_pattern)!=-1)
        {
          break;
        }
        o++; // skip new line
      }
      g_includeFileOffset = so; // set pointer to start of new line
      break;
    case Until:
      bo=o;
      while (o<l)
      {
        so=o;
        while (o<l)
        {
          char c = p[o];
          if (c=='\n')
          {
            if (nonEmpty) break; // we have a pattern to match
            so=o+1; // no pattern, skip empty line
          }
          else if (!isspace((uchar)c)) // no white space char
          {
            nonEmpty=TRUE;
          }
          o++;
        }
        if (g_includeFileText.mid(so,o-so).find(m_pattern)!=-1)
        {
          m_text = g_includeFileText.mid(bo,o-bo);
          DBG(("DocIncOperator::parse() Until: %s\n",qPrint(m_text)));
          break;
        }
        o++; // skip new line
      }
      g_includeFileOffset = QMIN(l,o+1); // set pointer to start of new line
      break;
  }
}

//---------------------------------------------------------------------------

void DocCopy::parse(QList<DocNode> &children)
{
  QCString doc,brief;
  Definition *def;
  if (findDocsForMemberOrCompound(m_link,&doc,&brief,&def))
  {
    if (g_copyStack.findRef(def)==-1) // definition not parsed earlier
    {
      bool         hasParamCommand  = g_hasParamCommand;
      bool         hasReturnCommand = g_hasReturnCommand;
      QDict<void>  paramsFound      = g_paramsFound;
      //printf("..1 hasParamCommand=%d hasReturnCommand=%d paramsFound=%d\n",
      //      g_hasParamCommand,g_hasReturnCommand,g_paramsFound.count());

      docParserPushContext(FALSE);
      g_scope = def;
      if (def->definitionType()==Definition::TypeMember && def->getOuterScope())
      {
        if (def->getOuterScope()!=Doxygen::globalScope)
        {
          g_context=def->getOuterScope()->name();
        }
      }
      else if (def!=Doxygen::globalScope)
      {
        g_context=def->name();
      }
      g_styleStack.clear();
      g_nodeStack.clear();
      g_paramsFound.clear();
      g_copyStack.append(def);
      // make sure the descriptions end with a newline, so the parser will correctly
      // handle them in all cases.
      //printf("doc='%s'\n",doc.data());
      //printf("brief='%s'\n",brief.data());
      if (m_copyBrief)
      {
        brief+='\n';
        internalValidatingParseDoc(m_parent,children,brief);

        //printf("..2 hasParamCommand=%d hasReturnCommand=%d paramsFound=%d\n",
        //    g_hasParamCommand,g_hasReturnCommand,g_paramsFound.count());
        hasParamCommand  = hasParamCommand  || g_hasParamCommand;
        hasReturnCommand = hasReturnCommand || g_hasReturnCommand;
        QDictIterator<void> it(g_paramsFound);
        void *item;
        for (;(item=it.current());++it)
        {
          paramsFound.insert(it.currentKey(),it.current());
        }
      }
      if (m_copyDetails)
      {
        doc+='\n';
        internalValidatingParseDoc(m_parent,children,doc);

        //printf("..3 hasParamCommand=%d hasReturnCommand=%d paramsFound=%d\n",
        //    g_hasParamCommand,g_hasReturnCommand,g_paramsFound.count());
        hasParamCommand  = hasParamCommand  || g_hasParamCommand;
        hasReturnCommand = hasReturnCommand || g_hasReturnCommand;
        QDictIterator<void> it(g_paramsFound);
        void *item;
        for (;(item=it.current());++it)
        {
          paramsFound.insert(it.currentKey(),it.current());
        }
      }
      g_copyStack.remove(def);
      ASSERT(g_styleStack.isEmpty());
      ASSERT(g_nodeStack.isEmpty());
      docParserPopContext(TRUE);

      g_hasParamCommand  = hasParamCommand;
      g_hasReturnCommand = hasReturnCommand;
      g_paramsFound      = paramsFound;

      //printf("..4 hasParamCommand=%d hasReturnCommand=%d paramsFound=%d\n",
      //      g_hasParamCommand,g_hasReturnCommand,g_paramsFound.count());
    }
    else // oops, recursion
    {
      warn_doc_error(g_fileName,doctokenizerYYlineno,"recursive call chain of \\copydoc commands detected at %d\n",
          doctokenizerYYlineno);
    }
  }
  else
  {
    warn_doc_error(g_fileName,doctokenizerYYlineno,"target %s of \\copydoc command not found",
        qPrint(m_link));
  }
}

//---------------------------------------------------------------------------

DocXRefItem::DocXRefItem(DocNode *parent,int id,const char *key) : 
   m_id(id), m_key(key), m_relPath(g_relPath)
{
   m_parent = parent; 
}

bool DocXRefItem::parse()
{
  RefList *refList = Doxygen::xrefLists->find(m_key); 
  if (refList && 
      (
       // either not a built-in list or the list is enabled
       (m_key!="todo"       || Config_getBool(GENERATE_TODOLIST)) && 
       (m_key!="test"       || Config_getBool(GENERATE_TESTLIST)) && 
       (m_key!="bug"        || Config_getBool(GENERATE_BUGLIST))  && 
       (m_key!="deprecated" || Config_getBool(GENERATE_DEPRECATEDLIST))
      ) 
     )
  {
    RefItem *item = refList->getRefItem(m_id);
    ASSERT(item!=0);
    if (item)
    {
      if (g_memberDef && g_memberDef->name().at(0)=='@')
      {
        m_file   = "@";  // can't cross reference anonymous enum
        m_anchor = "@";
      }
      else
      {
        m_file   = refList->fileName();
        m_anchor = item->listAnchor;
      }
      m_title  = refList->sectionTitle();
      //printf("DocXRefItem: file=%s anchor=%s title=%s\n",
      //    m_file.data(),m_anchor.data(),m_title.data());

      if (!item->text.isEmpty())
      {
        docParserPushContext();
        internalValidatingParseDoc(this,m_children,item->text);
        docParserPopContext();
      }
    }
    return TRUE;
  }
  return FALSE;
}

//---------------------------------------------------------------------------

DocFormula::DocFormula(DocNode *parent,int id) :
      m_relPath(g_relPath)
{
  m_parent = parent; 
  QCString formCmd;
  formCmd.sprintf("\\form#%d",id);
  Formula *formula=Doxygen::formulaNameDict->find(formCmd);
  if (formula)
  {
    m_id = formula->getId();
    m_name.sprintf("form_%d",m_id);
    m_text = formula->getFormulaText();
  }
  else // wrong \form#<n> command
  {
    warn_doc_error(g_fileName,doctokenizerYYlineno,"Wrong formula id %d",id);
    m_id = -1;
  }
}

//---------------------------------------------------------------------------

//int DocLanguage::parse()
//{
//  int retval;
//  DBG(("DocLanguage::parse() start\n"));
//  g_nodeStack.push(this);
//
//  // parse one or more paragraphs
//  bool isFirst=TRUE;
//  DocPara *par=0;
//  do
//  {
//    par = new DocPara(this);
//    if (isFirst) { par->markFirst(); isFirst=FALSE; }
//    m_children.append(par);
//    retval=par->parse();
//  }
//  while (retval==TK_NEWPARA);
//  if (par) par->markLast();
//
//  DBG(("DocLanguage::parse() end\n"));
//  DocNode *n = g_nodeStack.pop();
//  ASSERT(n==this);
//  return retval;
//}

//---------------------------------------------------------------------------

void DocSecRefItem::parse()
{
  DBG(("DocSecRefItem::parse() start\n"));
  g_nodeStack.push(this);

  doctokenizerYYsetStateTitle();
  int tok;
  while ((tok=doctokenizerYYlex()))
  {
    if (!defaultHandleToken(this,tok,m_children))
    {
<<<<<<< HEAD
      errorHandleDefaultToken(this,tok,m_children,"\\refitem");
=======
      switch (tok)
      {
        case TK_COMMAND: 
          warn_doc_error(g_fileName,doctokenizerYYlineno,"Illegal command %s as part of a \\refitem",
	       qPrint(g_token->name));
          break;
        case TK_SYMBOL: 
	  warn_doc_error(g_fileName,doctokenizerYYlineno,"Unsupported symbol %s found",
               qPrint(g_token->name));
          break;
        case TK_EMOJI: 
	  warn_doc_error(g_fileName,doctokenizerYYlineno,"Unsupported emoji '%s' found",
               qPrint(g_token->name));
          break;
        default:
	  warn_doc_error(g_fileName,doctokenizerYYlineno,"Unexpected token %s",
	       tokToString(tok));
          break;
      }
>>>>>>> e7fde5d6
    }
  }
  doctokenizerYYsetStatePara();
  handlePendingStyleCommands(this,m_children);

  SectionInfo *sec=0;
  if (!m_target.isEmpty())
  {
    sec=Doxygen::sectionDict->find(m_target);
    if (sec)
    {
      m_file   = sec->fileName;
      m_anchor = sec->label;
      if (g_sectionDict && g_sectionDict->find(m_target)==0)
      {
        g_sectionDict->append(m_target,sec);
      }
    }
    else
    {
      warn_doc_error(g_fileName,doctokenizerYYlineno,"reference to unknown section %s",
          qPrint(m_target));
    }
  } 
  else
  {
    warn_doc_error(g_fileName,doctokenizerYYlineno,"reference to empty target");
  }
  
  DBG(("DocSecRefItem::parse() end\n"));
  DocNode *n = g_nodeStack.pop();
  ASSERT(n==this);
}

//---------------------------------------------------------------------------

void DocSecRefList::parse()
{
  DBG(("DocSecRefList::parse() start\n"));
  g_nodeStack.push(this);

  int tok=doctokenizerYYlex();
  // skip white space
  while (tok==TK_WHITESPACE || tok==TK_NEWPARA) tok=doctokenizerYYlex();
  // handle items
  while (tok)
  {
    if (tok==TK_COMMAND_AT || tok == TK_COMMAND_BS)
    {
      switch (Mappers::cmdMapper->map(g_token->name))
      {
        case CMD_SECREFITEM:
          {
            int tok=doctokenizerYYlex();
            if (tok!=TK_WHITESPACE)
            {
              warn_doc_error(g_fileName,doctokenizerYYlineno,"expected whitespace after \\refitem command");
              break;
            }
            tok=doctokenizerYYlex();
            if (tok!=TK_WORD && tok!=TK_LNKWORD)
            {
              warn_doc_error(g_fileName,doctokenizerYYlineno,"unexpected token %s as the argument of \\refitem",
                  tokToString(tok));
              break;
            }

            DocSecRefItem *item = new DocSecRefItem(this,g_token->name);
            m_children.append(item);
            item->parse();
          }
          break;
        case CMD_ENDSECREFLIST:
          goto endsecreflist;
        default:
          warn_doc_error(g_fileName,doctokenizerYYlineno,"Illegal command %s as part of a \\secreflist",
              qPrint(g_token->name));
          goto endsecreflist;
      }
    }
    else if (tok==TK_WHITESPACE)
    {
      // ignore whitespace
    }
    else
    {
      warn_doc_error(g_fileName,doctokenizerYYlineno,"Unexpected token %s inside section reference list",
          tokToString(tok));
      goto endsecreflist;
    }
    tok=doctokenizerYYlex();
  }

endsecreflist:
  DBG(("DocSecRefList::parse() end\n"));
  DocNode *n = g_nodeStack.pop();
  ASSERT(n==this);
}

//---------------------------------------------------------------------------

DocInternalRef::DocInternalRef(DocNode *parent,const QCString &ref) 
  : m_relPath(g_relPath)
{
  m_parent = parent; 
  int i=ref.find('#');
  if (i!=-1)
  {
    m_anchor = ref.right(ref.length()-i-1);
    m_file   = ref.left(i);
  }
  else
  {
    m_file = ref;
  }
}

void DocInternalRef::parse()
{
  g_nodeStack.push(this);
  DBG(("DocInternalRef::parse() start\n"));

  int tok;
  while ((tok=doctokenizerYYlex()))
  {
    if (!defaultHandleToken(this,tok,m_children))
    {
<<<<<<< HEAD
      errorHandleDefaultToken(this,tok,m_children,"\\ref");
=======
      switch (tok)
      {
        case TK_COMMAND: 
          warn_doc_error(g_fileName,doctokenizerYYlineno,"Illegal command %s as part of a \\ref",
	       qPrint(g_token->name));
          break;
        case TK_SYMBOL: 
	  warn_doc_error(g_fileName,doctokenizerYYlineno,"Unsupported symbol %s found",
               qPrint(g_token->name));
          break;
        case TK_EMOJI: 
	  warn_doc_error(g_fileName,doctokenizerYYlineno,"Unsupported emoji '%s' found",
               qPrint(g_token->name));
          break;
        default:
	  warn_doc_error(g_fileName,doctokenizerYYlineno,"Unexpected token %s",
		tokToString(tok));
          break;
      }
>>>>>>> e7fde5d6
    }
  }

  handlePendingStyleCommands(this,m_children);
  DBG(("DocInternalRef::parse() end\n"));
  DocNode *n=g_nodeStack.pop();
  ASSERT(n==this);
}

//---------------------------------------------------------------------------

DocRef::DocRef(DocNode *parent,const QCString &target,const QCString &context) : 
   m_refType(Unknown), m_isSubPage(FALSE)
{
  m_parent = parent; 
  Definition  *compound = 0;
  QCString     anchor;
  //printf("DocRef::DocRef(target=%s,context=%s)\n",target.data(),context.data());
  ASSERT(!target.isEmpty());
  SrcLangExt lang = getLanguageFromFileName(target);
  m_relPath = g_relPath;
  SectionInfo *sec = Doxygen::sectionDict->find(target);
  if (sec==0 && lang==SrcLangExt_Markdown) // lookup as markdown file
  {
    sec = Doxygen::sectionDict->find(markdownFileNameToId(target));
  }
  if (sec) // ref to section or anchor
  {
    PageDef *pd = 0;
    if (sec->type==SectionInfo::Page)
    {
      pd = Doxygen::pageSDict->find(target);
    }
    m_text         = sec->title;
    if (m_text.isEmpty()) m_text = sec->label;

    m_ref          = sec->ref;
    m_file         = stripKnownExtensions(sec->fileName);
    if (sec->type==SectionInfo::Anchor)
    {
      m_refType = Anchor;
    }
    else if (sec->type==SectionInfo::Table)
    {
      m_refType = Table;
    }
    else
    {
      m_refType = Section;
    }
    m_isSubPage    = pd && pd->hasParentPage();
    if (sec->type!=SectionInfo::Page || m_isSubPage) m_anchor = sec->label;
    //printf("m_text=%s,m_ref=%s,m_file=%s,m_refToAnchor=%d type=%d\n",
    //    m_text.data(),m_ref.data(),m_file.data(),m_refToAnchor,sec->type);
    return;
  }
  else if (resolveLink(context,target,TRUE,&compound,anchor))
  {
    bool isFile = compound ? 
                 (compound->definitionType()==Definition::TypeFile ||
                  compound->definitionType()==Definition::TypePage ? TRUE : FALSE) : 
                 FALSE;
    m_text = linkToText(compound?compound->getLanguage():SrcLangExt_Unknown,target,isFile);
    m_anchor = anchor;
    if (compound && compound->isLinkable()) // ref to compound
    {
      if (anchor.isEmpty() &&                                  /* compound link */
          compound->definitionType()==Definition::TypeGroup && /* is group */
          ((GroupDef *)compound)->groupTitle()                 /* with title */
         )
      {
        m_text=((GroupDef *)compound)->groupTitle(); // use group's title as link
      }
      else if (compound->definitionType()==Definition::TypeMember &&
          ((MemberDef*)compound)->isObjCMethod())
      {
        // Objective C Method
        MemberDef *member = (MemberDef*)compound;
        bool localLink = g_memberDef ? member->getClassDef()==g_memberDef->getClassDef() : FALSE;
        m_text = member->objCMethodName(localLink,g_inSeeBlock);
      }

      m_file = compound->getOutputFileBase();
      m_ref  = compound->getReference();
      //printf("isFile=%d compound=%s (%d)\n",isFile,compound->name().data(),
      //    compound->definitionType());
      return;
    }
    else if (compound && compound->definitionType()==Definition::TypeFile &&
             ((FileDef*)compound)->generateSourceFile()
            ) // undocumented file that has source code we can link to
    {
      m_file = compound->getSourceFileBase();
      m_ref  = compound->getReference();
      return;
    }
  }
  m_text = target;
  warn_doc_error(g_fileName,doctokenizerYYlineno,"unable to resolve reference to `%s' for \\ref command",
           qPrint(target)); 
}

static void flattenParagraphs(DocNode *root,QList<DocNode> &children)
{
  QListIterator<DocNode> li(children);
  QList<DocNode> newChildren;
  DocNode *dn;
  for (li.toFirst();(dn=li.current());++li)
  {
    if (dn->kind()==DocNode::Kind_Para)
    {
      DocPara *para = (DocPara*)dn;
      QList<DocNode> &paraChildren = para->children();
      paraChildren.setAutoDelete(FALSE); // unlink children from paragraph node
      QListIterator<DocNode> li2(paraChildren);
      DocNode *dn2;
      for (li2.toFirst();(dn2=li2.current());++li2)
      {
        newChildren.append(dn2); // add them to new node
      }
    }
  }
  children.clear();
  QListIterator<DocNode> li3(newChildren);
  for (li3.toFirst();(dn=li3.current());++li3)
  {
    children.append(dn);
    dn->setParent(root);
  }
}

void DocRef::parse()
{
  g_nodeStack.push(this);
  DBG(("DocRef::parse() start\n"));

  int tok;
  while ((tok=doctokenizerYYlex()))
  {
    if (!defaultHandleToken(this,tok,m_children))
    {
      switch (tok)
      {
<<<<<<< HEAD
=======
        case TK_COMMAND: 
          warn_doc_error(g_fileName,doctokenizerYYlineno,"Illegal command %s as part of a \\ref",
	       qPrint(g_token->name));
          break;
        case TK_SYMBOL: 
	  warn_doc_error(g_fileName,doctokenizerYYlineno,"Unsupported symbol %s found",
               qPrint(g_token->name));
          break;
        case TK_EMOJI: 
	  warn_doc_error(g_fileName,doctokenizerYYlineno,"Unsupported emoji '%s' found",
               qPrint(g_token->name));
          break;
>>>>>>> e7fde5d6
        case TK_HTMLTAG:
          break;
        default:
          errorHandleDefaultToken(this,tok,m_children,"\\ref");
          break;
      }
    }
  }

  if (m_children.isEmpty() && !m_text.isEmpty())
  {
    g_insideHtmlLink=TRUE;
    docParserPushContext();
    internalValidatingParseDoc(this,m_children,m_text);
    docParserPopContext();
    g_insideHtmlLink=FALSE;
    flattenParagraphs(this,m_children);
  }

  handlePendingStyleCommands(this,m_children);
  
  DocNode *n=g_nodeStack.pop();
  ASSERT(n==this);
}

//---------------------------------------------------------------------------

DocCite::DocCite(DocNode *parent,const QCString &target,const QCString &) //context)
{
  static uint numBibFiles = Config_getList(CITE_BIB_FILES).count();
  m_parent = parent;
  //printf("DocCite::DocCite(target=%s)\n",target.data());
  ASSERT(!target.isEmpty());
  m_relPath = g_relPath;
  CiteInfo *cite = Doxygen::citeDict->find(target);
  //printf("cite=%p text='%s' numBibFiles=%d\n",cite,cite?cite->text.data():"<null>",numBibFiles);
  if (numBibFiles>0 && cite && !cite->text.isEmpty()) // ref to citation
  {
    m_text         = cite->text;
    m_ref          = cite->ref;
    m_anchor       = CiteConsts::anchorPrefix+cite->label;
    m_file         = convertNameToFile(CiteConsts::fileName,FALSE,TRUE);
    //printf("CITE ==> m_text=%s,m_ref=%s,m_file=%s,m_anchor=%s\n",
    //    m_text.data(),m_ref.data(),m_file.data(),m_anchor.data());
    return;
  }
  m_text = target;
  if (numBibFiles==0)
  {
    warn_doc_error(g_fileName,doctokenizerYYlineno,"\\cite command found but no bib files specified via CITE_BIB_FILES!");
  }
  else if (cite==0)
  {
    warn_doc_error(g_fileName,doctokenizerYYlineno,"unable to resolve reference to `%s' for \\cite command",
             qPrint(target));
  }
  else
  {
    warn_doc_error(g_fileName,doctokenizerYYlineno,"\\cite command to '%s' does not have an associated number",
             qPrint(target));
  }
}

//---------------------------------------------------------------------------

DocLink::DocLink(DocNode *parent,const QCString &target) 
{
  m_parent = parent;
  Definition *compound = 0;
  QCString anchor;
  m_refText = target;
  m_relPath = g_relPath;
  if (!m_refText.isEmpty() && m_refText.at(0)=='#')
  {
    m_refText = m_refText.right(m_refText.length()-1);
  }
  if (resolveLink(g_context,stripKnownExtensions(target),g_inSeeBlock,
                  &compound,anchor))
  {
    m_anchor = anchor;
    if (compound && compound->isLinkable())
    {
      m_file = compound->getOutputFileBase();
      m_ref  = compound->getReference();
    }
    else if (compound && compound->definitionType()==Definition::TypeFile && 
             ((FileDef*)compound)->generateSourceFile()
            ) // undocumented file that has source code we can link to
    {
      m_file = compound->getSourceFileBase();
      m_ref  = compound->getReference();
    }
    return;
  }

  // bogus link target
  warn_doc_error(g_fileName,doctokenizerYYlineno,"unable to resolve link to `%s' for \\link command",
         qPrint(target)); 
}


QCString DocLink::parse(bool isJavaLink,bool isXmlLink)
{
  QCString result;
  g_nodeStack.push(this);
  DBG(("DocLink::parse() start\n"));

  int tok;
  while ((tok=doctokenizerYYlex()))
  {
    if (!defaultHandleToken(this,tok,m_children,FALSE))
    {
      switch (tok)
      {
        case TK_COMMAND_AT:
        // fall through
        case TK_COMMAND_BS:
          switch (Mappers::cmdMapper->map(g_token->name))
          {
            case CMD_ENDLINK:
              if (isJavaLink)
              {
                warn_doc_error(g_fileName,doctokenizerYYlineno,"{@link.. ended with @endlink command");
              }
              goto endlink;
            default:
              warn_doc_error(g_fileName,doctokenizerYYlineno,"Illegal command %s as part of a \\link",
                  qPrint(g_token->name));
              break;
          }
          break;
        case TK_SYMBOL: 
          warn_doc_error(g_fileName,doctokenizerYYlineno,"Unsupported symbol %s found as part of a \\link",
              qPrint(g_token->name));
          break;
        case TK_EMOJI: 
          warn_doc_error(g_fileName,doctokenizerYYlineno,"Unsupported emoji '%s' found",
              qPrint(g_token->name));
          break;
        case TK_HTMLTAG:
          if (g_token->name!="see" || !isXmlLink)
          {
            warn_doc_error(g_fileName,doctokenizerYYlineno,"Unexpected xml/html command %s found as part of a \\link",
                qPrint(g_token->name));
          }
          goto endlink;
        case TK_LNKWORD: 
        case TK_WORD: 
          if (isJavaLink) // special case to detect closing }
          {
            QCString w = g_token->name;
            int p;
            if (w=="}")
            {
              goto endlink;
            }
            else if ((p=w.find('}'))!=-1)
            {
              uint l=w.length();
              m_children.append(new DocWord(this,w.left(p)));
              if ((uint)p<l-1) // something left after the } (for instance a .)
              {
                result=w.right(l-p-1);
              }
              goto endlink;
            }
          }
          m_children.append(new DocWord(this,g_token->name));
          break;
        default:
          warn_doc_error(g_fileName,doctokenizerYYlineno,"Unexpected token %s",
             tokToString(tok));
        break;
      }
    }
  }
  if (tok==0)
  {
    warn_doc_error(g_fileName,doctokenizerYYlineno,"Unexpected end of comment while inside"
           " link command\n"); 
  }
endlink:

  if (m_children.isEmpty()) // no link text
  {
    m_children.append(new DocWord(this,m_refText));
  }

  handlePendingStyleCommands(this,m_children);
  DBG(("DocLink::parse() end\n"));
  DocNode *n=g_nodeStack.pop();
  ASSERT(n==this);
  return result;
}


//---------------------------------------------------------------------------

DocDotFile::DocDotFile(DocNode *parent,const QCString &name,const QCString &context) : 
      m_name(name), m_relPath(g_relPath), m_context(context)
{
  m_parent = parent; 
}

void DocDotFile::parse()
{
  defaultHandleTitleAndSize(CMD_DOTFILE,this,m_children,m_width,m_height);

  bool ambig;
  FileDef *fd = findFileDef(Doxygen::dotFileNameDict,m_name,ambig);
  if (fd==0 && m_name.right(4)!=".dot") // try with .dot extension as well
  {
    fd = findFileDef(Doxygen::dotFileNameDict,m_name+".dot",ambig);
  }
  if (fd)
  {
    m_file = fd->absFilePath();
  }
  else if (ambig)
  {
    warn_doc_error(g_fileName,doctokenizerYYlineno,"included dot file name %s is ambiguous.\n"
           "Possible candidates:\n%s",qPrint(m_name),
           qPrint(showFileDefMatches(Doxygen::exampleNameDict,m_name))
          );
  }
  else
  {
    warn_doc_error(g_fileName,doctokenizerYYlineno,"included dot file %s is not found "
           "in any of the paths specified via DOTFILE_DIRS!",qPrint(m_name));
  }
}

DocMscFile::DocMscFile(DocNode *parent,const QCString &name,const QCString &context) : 
      m_name(name), m_relPath(g_relPath), m_context(context)
{
  m_parent = parent; 
}

void DocMscFile::parse()
{
  defaultHandleTitleAndSize(CMD_MSCFILE,this,m_children,m_width,m_height);

  bool ambig;
  FileDef *fd = findFileDef(Doxygen::mscFileNameDict,m_name,ambig);
  if (fd==0 && m_name.right(4)!=".msc") // try with .msc extension as well
  {
    fd = findFileDef(Doxygen::mscFileNameDict,m_name+".msc",ambig);
  }
  if (fd)
  {
    m_file = fd->absFilePath();
  }
  else if (ambig)
  {
    warn_doc_error(g_fileName,doctokenizerYYlineno,"included msc file name %s is ambiguous.\n"
           "Possible candidates:\n%s",qPrint(m_name),
           qPrint(showFileDefMatches(Doxygen::exampleNameDict,m_name))
          );
  }
  else
  {
    warn_doc_error(g_fileName,doctokenizerYYlineno,"included msc file %s is not found "
           "in any of the paths specified via MSCFILE_DIRS!",qPrint(m_name));
  }
}

//---------------------------------------------------------------------------

DocDiaFile::DocDiaFile(DocNode *parent,const QCString &name,const QCString &context) :
      m_name(name), m_relPath(g_relPath), m_context(context)
{
  m_parent = parent;
}

void DocDiaFile::parse()
{
  defaultHandleTitleAndSize(CMD_DIAFILE,this,m_children,m_width,m_height);

  bool ambig;
  FileDef *fd = findFileDef(Doxygen::diaFileNameDict,m_name,ambig);
  if (fd==0 && m_name.right(4)!=".dia") // try with .dia extension as well
  {
    fd = findFileDef(Doxygen::diaFileNameDict,m_name+".dia",ambig);
  }
  if (fd)
  {
    m_file = fd->absFilePath();
  }
  else if (ambig)
  {
    warn_doc_error(g_fileName,doctokenizerYYlineno,"included dia file name %s is ambiguous.\n"
           "Possible candidates:\n%s",qPrint(m_name),
           qPrint(showFileDefMatches(Doxygen::exampleNameDict,m_name))
          );
  }
  else
  {
    warn_doc_error(g_fileName,doctokenizerYYlineno,"included dia file %s is not found "
           "in any of the paths specified via DIAFILE_DIRS!",qPrint(m_name));
  }
}

//---------------------------------------------------------------------------

DocVhdlFlow::DocVhdlFlow(DocNode *parent)
{
  m_parent = parent;
}

void DocVhdlFlow::parse()
{
  g_nodeStack.push(this);
  DBG(("DocVhdlFlow::parse() start\n"));

  doctokenizerYYsetStateTitle();
  int tok;
  while ((tok=doctokenizerYYlex()))
  {
    if (!defaultHandleToken(this,tok,m_children))
    {
<<<<<<< HEAD
      errorHandleDefaultToken(this,tok,m_children,"\\vhdlflow");
=======
      switch (tok)
      {
        case TK_COMMAND: 
          warn_doc_error(g_fileName,doctokenizerYYlineno,"Illegal command %s as part of a \\vhdlflow",
	       qPrint(g_token->name));
          break;
        case TK_SYMBOL: 
	  warn_doc_error(g_fileName,doctokenizerYYlineno,"Unsupported symbol %s found",
               qPrint(g_token->name));
          break;
        case TK_EMOJI: 
	  warn_doc_error(g_fileName,doctokenizerYYlineno,"Unsupported emoji '%s' found",
               qPrint(g_token->name));
          break;
        default:
	  warn_doc_error(g_fileName,doctokenizerYYlineno,"Unexpected token %s",
		tokToString(tok));
          break;
      }
>>>>>>> e7fde5d6
    }
  }
  tok=doctokenizerYYlex();

  doctokenizerYYsetStatePara();
  handlePendingStyleCommands(this,m_children);

  DBG(("DocVhdlFlow::parse() end\n"));
  DocNode *n=g_nodeStack.pop();
  ASSERT(n==this);
  VhdlDocGen::createFlowChart(g_memberDef);
}


//---------------------------------------------------------------------------

DocImage::DocImage(DocNode *parent,const HtmlAttribList &attribs,const QCString &name,
                   Type t,const QCString &url) : 
      m_attribs(attribs), m_name(name), 
      m_type(t), m_relPath(g_relPath),
      m_url(url)
{
  m_parent = parent;
}

void DocImage::parse()
{
  defaultHandleTitleAndSize(CMD_IMAGE,this,m_children,m_width,m_height);
}


//---------------------------------------------------------------------------

int DocHtmlHeader::parse()
{
  int retval=RetVal_OK;
  g_nodeStack.push(this);
  DBG(("DocHtmlHeader::parse() start\n"));

  int tok;
  while ((tok=doctokenizerYYlex()))
  {
    if (!defaultHandleToken(this,tok,m_children))
    {
      switch (tok)
      {
        case TK_HTMLTAG:
          {
            int tagId=Mappers::htmlTagMapper->map(g_token->name);
            if (tagId==HTML_H1 && g_token->endTag) // found </h1> tag
            {
              if (m_level!=1)
              {
                warn_doc_error(g_fileName,doctokenizerYYlineno,"<h%d> ended with </h1>",
                    m_level); 
              }
              goto endheader;
            }
            else if (tagId==HTML_H2 && g_token->endTag) // found </h2> tag
            {
              if (m_level!=2)
              {
                warn_doc_error(g_fileName,doctokenizerYYlineno,"<h%d> ended with </h2>",
                    m_level); 
              }
              goto endheader;
            }
            else if (tagId==HTML_H3 && g_token->endTag) // found </h3> tag
            {
              if (m_level!=3)
              {
                warn_doc_error(g_fileName,doctokenizerYYlineno,"<h%d> ended with </h3>",
                    m_level); 
              }
              goto endheader;
            }
            else if (tagId==HTML_H4 && g_token->endTag) // found </h4> tag
            {
              if (m_level!=4)
              {
                warn_doc_error(g_fileName,doctokenizerYYlineno,"<h%d> ended with </h4>",
                    m_level); 
              }
              goto endheader;
            }
            else if (tagId==HTML_H5 && g_token->endTag) // found </h5> tag
            {
              if (m_level!=5)
              {
                warn_doc_error(g_fileName,doctokenizerYYlineno,"<h%d> ended with </h5>",
                    m_level); 
              }
              goto endheader;
            }
            else if (tagId==HTML_H6 && g_token->endTag) // found </h6> tag
            {
              if (m_level!=6)
              {
                warn_doc_error(g_fileName,doctokenizerYYlineno,"<h%d> ended with </h6>",
                    m_level); 
              }
              goto endheader;
            }
            else if (tagId==HTML_A)
            {
              if (!g_token->endTag)
              {
                handleAHref(this,m_children,g_token->attribs);
              }
            }
            else if (tagId==HTML_BR)
            {
              DocLineBreak *lb = new DocLineBreak(this);
              m_children.append(lb);
            }
            else
            {
              warn_doc_error(g_fileName,doctokenizerYYlineno,"Unexpected html tag <%s%s> found within <h%d> context",
                  g_token->endTag?"/":"",qPrint(g_token->name),m_level);
            }
            
          }
          break;
<<<<<<< HEAD
=======
        case TK_SYMBOL: 
	  warn_doc_error(g_fileName,doctokenizerYYlineno,"Unsupported symbol %s found",
               qPrint(g_token->name));
          break;
        case TK_EMOJI: 
	  warn_doc_error(g_fileName,doctokenizerYYlineno,"Unsupported emoji '%s' found",
               qPrint(g_token->name));
          break;
>>>>>>> e7fde5d6
        default:
	  char tmp[20];
	  sprintf(tmp,"<h%d>tag",m_level);
          errorHandleDefaultToken(this,tok,m_children,tmp);
      }
    }
  }
  if (tok==0)
  {
    warn_doc_error(g_fileName,doctokenizerYYlineno,"Unexpected end of comment while inside"
           " <h%d> tag\n",m_level); 
  }
endheader:
  handlePendingStyleCommands(this,m_children);
  DBG(("DocHtmlHeader::parse() end\n"));
  DocNode *n=g_nodeStack.pop();
  ASSERT(n==this);
  return retval;
}

//---------------------------------------------------------------------------

int DocHRef::parse()
{
  int retval=RetVal_OK;
  g_nodeStack.push(this);
  DBG(("DocHRef::parse() start\n"));

  int tok;
  while ((tok=doctokenizerYYlex()))
  {
    if (!defaultHandleToken(this,tok,m_children))
    {
      switch (tok)
      {
<<<<<<< HEAD
=======
        case TK_COMMAND: 
          warn_doc_error(g_fileName,doctokenizerYYlineno,"Illegal command %s as part of a <a>..</a> block",
	       qPrint(g_token->name));
          break;
        case TK_SYMBOL: 
	  warn_doc_error(g_fileName,doctokenizerYYlineno,"Unsupported symbol %s found",
               qPrint(g_token->name));
          break;
        case TK_EMOJI: 
	  warn_doc_error(g_fileName,doctokenizerYYlineno,"Unsupported emoji '%s' found",
               qPrint(g_token->name));
          break;
>>>>>>> e7fde5d6
        case TK_HTMLTAG:

          {
            int tagId=Mappers::htmlTagMapper->map(g_token->name);
            if (tagId==HTML_A && g_token->endTag) // found </a> tag
            {
              goto endhref;
            }
            else
            {
              warn_doc_error(g_fileName,doctokenizerYYlineno,"Unexpected html tag <%s%s> found within <a href=...> context",
                  g_token->endTag?"/":"",qPrint(g_token->name),doctokenizerYYlineno);
            }
          }
          break;
        default:
          errorHandleDefaultToken(this,tok,m_children,"<a>..</a> block");
          break;
      }
    }
  }
  if (tok==0)
  {
    warn_doc_error(g_fileName,doctokenizerYYlineno,"Unexpected end of comment while inside"
           " <a href=...> tag",doctokenizerYYlineno); 
  }
endhref:
  handlePendingStyleCommands(this,m_children);
  DBG(("DocHRef::parse() end\n"));
  DocNode *n=g_nodeStack.pop();
  ASSERT(n==this);
  return retval;
}

//---------------------------------------------------------------------------

int DocInternal::parse(int level)
{
  int retval=RetVal_OK;
  g_nodeStack.push(this);
  DBG(("DocInternal::parse() start\n"));

  // first parse any number of paragraphs
  bool isFirst=TRUE;
  DocPara *lastPar=0;
  do
  {
    DocPara *par = new DocPara(this);
    if (isFirst) { par->markFirst(); isFirst=FALSE; }
    retval=par->parse();
    if (!par->isEmpty()) 
    {
      m_children.append(par);
      lastPar=par;
    }
    else
    {
      delete par;
    }
    if (retval==TK_LISTITEM)
    {
      warn_doc_error(g_fileName,doctokenizerYYlineno,"Invalid list item found",doctokenizerYYlineno);
    }
  } while (retval!=0 && 
           retval!=RetVal_Section &&
           retval!=RetVal_Subsection &&
           retval!=RetVal_Subsubsection &&
           retval!=RetVal_Paragraph &&
           retval!=RetVal_EndInternal
          );
  if (lastPar) lastPar->markLast();

  // then parse any number of level-n sections
  while ((level==1 && retval==RetVal_Section) || 
         (level==2 && retval==RetVal_Subsection) ||
         (level==3 && retval==RetVal_Subsubsection) ||
         (level==4 && retval==RetVal_Paragraph)
        )
  {
    DocSection *s=new DocSection(this,
        QMIN(level+Doxygen::subpageNestingLevel,5),g_token->sectionId);
    m_children.append(s);
    retval = s->parse();
  }

  if (retval==RetVal_Internal)
  {
    warn_doc_error(g_fileName,doctokenizerYYlineno,"\\internal command found inside internal section");
  }

  DBG(("DocInternal::parse() end: retval=%x\n",retval));
  DocNode *n=g_nodeStack.pop();
  ASSERT(n==this);
  return retval;
}

//---------------------------------------------------------------------------

int DocIndexEntry::parse()
{
  int retval=RetVal_OK;
  g_nodeStack.push(this);
  DBG(("DocIndexEntry::parse() start\n"));
  int tok=doctokenizerYYlex();
  if (tok!=TK_WHITESPACE)
  {
    warn_doc_error(g_fileName,doctokenizerYYlineno,"expected whitespace after \\addindex command");
    goto endindexentry;
  }
  doctokenizerYYsetStateTitle();
  m_entry="";
  while ((tok=doctokenizerYYlex()))
  {
    switch (tok)
    {
      case TK_WHITESPACE:
        m_entry+=" ";
        break;
      case TK_WORD: 
      case TK_LNKWORD: 
        m_entry+=g_token->name;
        break;
      case TK_SYMBOL:
        {
          DocSymbol::SymType s = DocSymbol::decodeSymbol(g_token->name);
          switch (s)
          {
            case DocSymbol::Sym_BSlash:  m_entry+='\\'; break;
            case DocSymbol::Sym_At:      m_entry+='@';  break;
            case DocSymbol::Sym_Less:    m_entry+='<';  break;
            case DocSymbol::Sym_Greater: m_entry+='>';  break;
            case DocSymbol::Sym_Amp:     m_entry+='&';  break;
            case DocSymbol::Sym_Dollar:  m_entry+='$';  break;
            case DocSymbol::Sym_Hash:    m_entry+='#';  break;
            case DocSymbol::Sym_Percent: m_entry+='%';  break;
            case DocSymbol::Sym_apos:    m_entry+='\''; break;
            case DocSymbol::Sym_Quot:    m_entry+='"';  break;
            case DocSymbol::Sym_lsquo:   m_entry+='`';  break;
            case DocSymbol::Sym_rsquo:   m_entry+='\'';  break;
            case DocSymbol::Sym_ldquo:   m_entry+="``";  break;
            case DocSymbol::Sym_rdquo:   m_entry+="''";  break;
            case DocSymbol::Sym_ndash:   m_entry+="--";  break;
            case DocSymbol::Sym_mdash:   m_entry+="---";  break;
            default:
              warn_doc_error(g_fileName,doctokenizerYYlineno,"Unexpected symbol found as argument of \\addindex");
              break;
          }
        }
        break;
<<<<<<< HEAD
    case TK_COMMAND_AT:
        // fall through
    case TK_COMMAND_BS:
=======
      case TK_EMOJI:
        {
          int s = DocEmoji::decodeEmoji(g_token->name);
	  if (s != 0)
	  {
            m_entry+=g_token->name;
	  }
	  else
	  {
            warn_doc_error(g_fileName,doctokenizerYYlineno,"Unexpected emoji found as argument of \\addindex");
	  }
        }
        break;
    case TK_COMMAND: 
>>>>>>> e7fde5d6
      switch (Mappers::cmdMapper->map(g_token->name))
      {
        case CMD_BSLASH:  m_entry+='\\'; break;
        case CMD_AT:      m_entry+='@';  break;
        case CMD_LESS:    m_entry+='<';  break;
        case CMD_GREATER: m_entry+='>';  break;
        case CMD_AMP:     m_entry+='&';  break;
        case CMD_DOLLAR:  m_entry+='$';  break;
        case CMD_HASH:    m_entry+='#';  break;
        case CMD_COLON:   m_entry+=":"; break;
        case CMD_DCOLON:  m_entry+="::"; break;
        case CMD_PERCENT: m_entry+='%';  break;
        case CMD_NDASH:   m_entry+="--";  break;
        case CMD_MDASH:   m_entry+="---";  break;
        case CMD_QUOTE:   m_entry+='"';  break;
        case CMD_PUNT:    m_entry+='.';  break;
        case CMD_PLUS:    m_entry+='+';  break;
        case CMD_MINUS:   m_entry+='-';  break;
        default:
          warn_doc_error(g_fileName,doctokenizerYYlineno,"Unexpected command %s found as argument of \\addindex",
                    qPrint(g_token->name));
          break;
      }
      break;
      default:
        warn_doc_error(g_fileName,doctokenizerYYlineno,"Unexpected token %s",
            tokToString(tok));
        break;
    }
  }
  doctokenizerYYsetStatePara();
  m_entry = m_entry.stripWhiteSpace();
endindexentry:
  DBG(("DocIndexEntry::parse() end retval=%x\n",retval));
  DocNode *n=g_nodeStack.pop();
  ASSERT(n==this);
  return retval;
}

//---------------------------------------------------------------------------

DocHtmlCaption::DocHtmlCaption(DocNode *parent,const HtmlAttribList &attribs)
{
  m_hasCaptionId = FALSE;
  HtmlAttribListIterator li(attribs);
  HtmlAttrib *opt;
  for (li.toFirst();(opt=li.current());++li)
  {
    if (opt->name=="id") // interpret id attribute as an anchor
    {
      SectionInfo *sec = Doxygen::sectionDict->find(opt->value);
      if (sec)
      {
        //printf("Found anchor %s\n",id.data());
        m_file   = sec->fileName;
        m_anchor = sec->label;
        m_hasCaptionId = TRUE;
        if (g_sectionDict && g_sectionDict->find(opt->value)==0)
        {
          //printf("Inserting in dictionary!\n");
          g_sectionDict->append(opt->value,sec);
        }
      }
      else
      {
        warn_doc_error(g_fileName,doctokenizerYYlineno,"Invalid caption id `%s'",qPrint(opt->value));
      }
    }
    else // copy attribute
    {
      m_attribs.append(new HtmlAttrib(*opt));
    }
  }
  m_parent = parent;
}

int DocHtmlCaption::parse()
{
  int retval=0;
  g_nodeStack.push(this);
  DBG(("DocHtmlCaption::parse() start\n"));
  int tok;
  while ((tok=doctokenizerYYlex()))
  {
    if (!defaultHandleToken(this,tok,m_children))
    {
      switch (tok)
      {
<<<<<<< HEAD
=======
        case TK_COMMAND: 
          warn_doc_error(g_fileName,doctokenizerYYlineno,"Illegal command %s as part of a <caption> tag",
              qPrint(g_token->name));
          break;
        case TK_SYMBOL: 
          warn_doc_error(g_fileName,doctokenizerYYlineno,"Unsupported symbol %s found",
              qPrint(g_token->name));
          break;
        case TK_EMOJI: 
          warn_doc_error(g_fileName,doctokenizerYYlineno,"Unsupported emoji '%s' found",
              qPrint(g_token->name));
          break;
>>>>>>> e7fde5d6
        case TK_HTMLTAG:
          {
            int tagId=Mappers::htmlTagMapper->map(g_token->name);
            if (tagId==HTML_CAPTION && g_token->endTag) // found </caption> tag
            {
              retval = RetVal_OK;
              goto endcaption;
            }
            else
            {
              warn_doc_error(g_fileName,doctokenizerYYlineno,"Unexpected html tag <%s%s> found within <caption> context",
                  g_token->endTag?"/":"",qPrint(g_token->name));
            }
          }
          break;
        default:
         errorHandleDefaultToken(this,tok,m_children,"<caption> tag");
      }
    }
  }
  if (tok==0)
  {
    warn_doc_error(g_fileName,doctokenizerYYlineno,"Unexpected end of comment while inside"
           " <caption> tag",doctokenizerYYlineno); 
  }
endcaption:
  handlePendingStyleCommands(this,m_children);
  DBG(("DocHtmlCaption::parse() end\n"));
  DocNode *n=g_nodeStack.pop();
  ASSERT(n==this);
  return retval;
}

//---------------------------------------------------------------------------

int DocHtmlCell::parse()
{
  int retval=RetVal_OK;
  g_nodeStack.push(this);
  DBG(("DocHtmlCell::parse() start\n"));

  // parse one or more paragraphs
  bool isFirst=TRUE;
  DocPara *par=0;
  do
  {
    par = new DocPara(this);
    if (isFirst) { par->markFirst(); isFirst=FALSE; }
    m_children.append(par);
    retval=par->parse();
    if (retval==TK_HTMLTAG)
    {
      int tagId=Mappers::htmlTagMapper->map(g_token->name);
      if (tagId==HTML_TD && g_token->endTag) // found </dt> tag
      {
        retval=TK_NEWPARA; // ignore the tag
      }
      else if (tagId==HTML_TH && g_token->endTag) // found </th> tag
      {
        retval=TK_NEWPARA; // ignore the tag
      }
    }
  }
  while (retval==TK_NEWPARA);
  if (par) par->markLast();

  DBG(("DocHtmlCell::parse() end\n"));
  DocNode *n=g_nodeStack.pop();
  ASSERT(n==this);
  return retval;
}

int DocHtmlCell::parseXml()
{
  int retval=RetVal_OK;
  g_nodeStack.push(this);
  DBG(("DocHtmlCell::parseXml() start\n"));

  // parse one or more paragraphs
  bool isFirst=TRUE;
  DocPara *par=0;
  do
  {
    par = new DocPara(this);
    if (isFirst) { par->markFirst(); isFirst=FALSE; }
    m_children.append(par);
    retval=par->parse();
    if (retval==TK_HTMLTAG)
    {
      int tagId=Mappers::htmlTagMapper->map(g_token->name);
      if (tagId==XML_ITEM && g_token->endTag) // found </item> tag
      {
        retval=TK_NEWPARA; // ignore the tag
      }
      else if (tagId==XML_DESCRIPTION && g_token->endTag) // found </description> tag
      {
        retval=TK_NEWPARA; // ignore the tag
      }
    }
  }
  while (retval==TK_NEWPARA);
  if (par) par->markLast();

  DBG(("DocHtmlCell::parseXml() end\n"));
  DocNode *n=g_nodeStack.pop();
  ASSERT(n==this);
  return retval;
}

int DocHtmlCell::rowSpan() const
{
  int retval = 0;
  HtmlAttribList attrs = attribs();
  uint i;
  for (i=0; i<attrs.count(); ++i) 
  {
    if (attrs.at(i)->name.lower()=="rowspan")
    {
      retval = attrs.at(i)->value.toInt();
      break;
    }
  }
  return retval;
}

int DocHtmlCell::colSpan() const
{
  int retval = 1;
  HtmlAttribList attrs = attribs();
  uint i;
  for (i=0; i<attrs.count(); ++i) 
  {
    if (attrs.at(i)->name.lower()=="colspan")
    {
      retval = QMAX(1,attrs.at(i)->value.toInt());
      break;
    }
  }
  return retval;
}

DocHtmlCell::Alignment DocHtmlCell::alignment() const
{
  HtmlAttribList attrs = attribs();
  uint i;
  for (i=0; i<attrs.count(); ++i)
  {
    if (attrs.at(i)->name.lower()=="align")
    {
      if (attrs.at(i)->value.lower()=="center")
        return Center;
      else if (attrs.at(i)->value.lower()=="right")
        return Right;
      else return Left;
    }
    else if (attrs.at(i)->name.lower()=="class")
    {
      if (attrs.at(i)->value.lower()=="markdowntableheadcenter")
        return Center;
      else if (attrs.at(i)->value.lower()=="markdowntableheadright")
        return Right;
      else if (attrs.at(i)->value.lower()=="markdowntableheadleft")
        return Left;
      else if (attrs.at(i)->value.lower()=="markdowntableheadnone")
        return Center;
      else if (attrs.at(i)->value.lower()=="markdowntablebodycenter")
        return Center;
      else if (attrs.at(i)->value.lower()=="markdowntablebodyright")
        return Right;
      else if (attrs.at(i)->value.lower()=="markdowntablebodyleft")
        return Left;
      else if (attrs.at(i)->value.lower()=="markdowntablebodynone")
        return Left;
      else return Left;
    }
  }
  return Left;
}


//---------------------------------------------------------------------------

int DocHtmlRow::parse()
{
  int retval=RetVal_OK;
  g_nodeStack.push(this);
  DBG(("DocHtmlRow::parse() start\n"));

  bool isHeading=FALSE;
  bool isFirst=TRUE;
  DocHtmlCell *cell=0;

  // get next token
  int tok=doctokenizerYYlex();
  // skip whitespace
  while (tok==TK_WHITESPACE || tok==TK_NEWPARA) tok=doctokenizerYYlex();
  // should find a html tag now
  if (tok==TK_HTMLTAG)
  {
    int tagId=Mappers::htmlTagMapper->map(g_token->name);
    if (tagId==HTML_TD && !g_token->endTag) // found <td> tag
    {
    }
    else if (tagId==HTML_TH && !g_token->endTag) // found <th> tag
    {
      isHeading=TRUE;
    }
    else // found some other tag
    {
      warn_doc_error(g_fileName,doctokenizerYYlineno,"expected <td> or <th> tag but "
          "found <%s> instead!",qPrint(g_token->name));
      doctokenizerYYpushBackHtmlTag(g_token->name);
      goto endrow;
    }
  }
  else if (tok==0) // premature end of comment
  {
    warn_doc_error(g_fileName,doctokenizerYYlineno,"unexpected end of comment while looking"
        " for a html description title");
    goto endrow;
  }
  else // token other than html token
  {
    warn_doc_error(g_fileName,doctokenizerYYlineno,"expected <td> or <th> tag but found %s token instead!",
        tokToString(tok));
    goto endrow;
  }

  // parse one or more cells
  do
  {
    cell=new DocHtmlCell(this,g_token->attribs,isHeading);
    cell->markFirst(isFirst);
    isFirst=FALSE;
    m_children.append(cell);
    retval=cell->parse();
    isHeading = retval==RetVal_TableHCell;
  }
  while (retval==RetVal_TableCell || retval==RetVal_TableHCell);
  if (cell) cell->markLast(TRUE);

endrow:
  DBG(("DocHtmlRow::parse() end\n"));
  DocNode *n=g_nodeStack.pop();
  ASSERT(n==this);
  return retval;
}

int DocHtmlRow::parseXml(bool isHeading)
{
  int retval=RetVal_OK;
  g_nodeStack.push(this);
  DBG(("DocHtmlRow::parseXml() start\n"));

  bool isFirst=TRUE;
  DocHtmlCell *cell=0;

  // get next token
  int tok=doctokenizerYYlex();
  // skip whitespace
  while (tok==TK_WHITESPACE || tok==TK_NEWPARA) tok=doctokenizerYYlex();
  // should find a html tag now
  if (tok==TK_HTMLTAG)
  {
    int tagId=Mappers::htmlTagMapper->map(g_token->name);
    if (tagId==XML_TERM && !g_token->endTag) // found <term> tag
    {
    }
    else if (tagId==XML_DESCRIPTION && !g_token->endTag) // found <description> tag
    {
    }
    else // found some other tag
    {
      warn_doc_error(g_fileName,doctokenizerYYlineno,"expected <term> or <description> tag but "
          "found <%s> instead!",qPrint(g_token->name));
      doctokenizerYYpushBackHtmlTag(g_token->name);
      goto endrow;
    }
  }
  else if (tok==0) // premature end of comment
  {
    warn_doc_error(g_fileName,doctokenizerYYlineno,"unexpected end of comment while looking"
        " for a html description title");
    goto endrow;
  }
  else // token other than html token
  {
    warn_doc_error(g_fileName,doctokenizerYYlineno,"expected <td> or <th> tag but found %s token instead!",
        tokToString(tok));
    goto endrow;
  }

  do
  {
    cell=new DocHtmlCell(this,g_token->attribs,isHeading);
    cell->markFirst(isFirst);
    isFirst=FALSE;
    m_children.append(cell);
    retval=cell->parseXml();
  }
  while (retval==RetVal_TableCell || retval==RetVal_TableHCell);
  if (cell) cell->markLast(TRUE);

endrow:
  DBG(("DocHtmlRow::parseXml() end\n"));
  DocNode *n=g_nodeStack.pop();
  ASSERT(n==this);
  return retval;
}

//---------------------------------------------------------------------------

int DocHtmlTable::parse()
{
  int retval=RetVal_OK;
  g_nodeStack.push(this);
  DBG(("DocHtmlTable::parse() start\n"));
  
getrow:
  // get next token
  int tok=doctokenizerYYlex();
  // skip whitespace
  while (tok==TK_WHITESPACE || tok==TK_NEWPARA) tok=doctokenizerYYlex();
  // should find a html tag now
  if (tok==TK_HTMLTAG)
  {
    int tagId=Mappers::htmlTagMapper->map(g_token->name);
    if (tagId==HTML_TR && !g_token->endTag) // found <tr> tag
    {
      // no caption, just rows
      retval=RetVal_TableRow;
    }
    else if (tagId==HTML_CAPTION && !g_token->endTag) // found <caption> tag
    {
      if (m_caption)
      {
        warn_doc_error(g_fileName,doctokenizerYYlineno,"table already has a caption, found another one");
      }
      else
      {
        m_caption = new DocHtmlCaption(this,g_token->attribs);
        retval=m_caption->parse();

        if (retval==RetVal_OK) // caption was parsed ok
        {
          goto getrow;
        }
      }
    }
    else // found wrong token
    {
      warn_doc_error(g_fileName,doctokenizerYYlineno,"expected <tr> or <caption> tag but "
          "found <%s%s> instead!", g_token->endTag ? "/" : "", qPrint(g_token->name));
    }
  }
  else if (tok==0) // premature end of comment
  {
      warn_doc_error(g_fileName,doctokenizerYYlineno,"unexpected end of comment while looking"
          " for a <tr> or <caption> tag");
  }
  else // token other than html token
  {
    warn_doc_error(g_fileName,doctokenizerYYlineno,"expected <tr> tag but found %s token instead!",
        tokToString(tok));
  }
       
  // parse one or more rows
  while (retval==RetVal_TableRow)
  {
    DocHtmlRow *tr=new DocHtmlRow(this,g_token->attribs);
    m_children.append(tr);
    retval=tr->parse();
  } 

  computeTableGrid();

  DBG(("DocHtmlTable::parse() end\n"));
  DocNode *n=g_nodeStack.pop();
  ASSERT(n==this);
  return retval==RetVal_EndTable ? RetVal_OK : retval;
}

int DocHtmlTable::parseXml()
{
  int retval=RetVal_OK;
  g_nodeStack.push(this);
  DBG(("DocHtmlTable::parseXml() start\n"));
  
  // get next token
  int tok=doctokenizerYYlex();
  // skip whitespace
  while (tok==TK_WHITESPACE || tok==TK_NEWPARA) tok=doctokenizerYYlex();
  // should find a html tag now
  int tagId=0;
  bool isHeader=FALSE;
  if (tok==TK_HTMLTAG)
  {
    tagId=Mappers::htmlTagMapper->map(g_token->name);
    if (tagId==XML_ITEM && !g_token->endTag) // found <item> tag
    {
      retval=RetVal_TableRow;
    }
    if (tagId==XML_LISTHEADER && !g_token->endTag) // found <listheader> tag
    {
      retval=RetVal_TableRow;
      isHeader=TRUE;
    }
  }

  // parse one or more rows
  while (retval==RetVal_TableRow)
  {
    DocHtmlRow *tr=new DocHtmlRow(this,g_token->attribs);
    m_children.append(tr);
    retval=tr->parseXml(isHeader);
    isHeader=FALSE;
  } 

  computeTableGrid();

  DBG(("DocHtmlTable::parseXml() end\n"));
  DocNode *n=g_nodeStack.pop();
  ASSERT(n==this);
  tagId=Mappers::htmlTagMapper->map(g_token->name);
  return tagId==XML_LIST && g_token->endTag ? RetVal_OK : retval;
}

/** Helper class to compute the grid for an HTML style table */
struct ActiveRowSpan
{
  ActiveRowSpan(int rows,int col) : rowsLeft(rows), column(col) {}
  int rowsLeft;
  int column;  
};

/** List of ActiveRowSpan classes. */
typedef QList<ActiveRowSpan> RowSpanList;

/** determines the location of all cells in a grid, resolving row and
    column spans. For each the total number of visible cells is computed,
    and the total number of visible columns over all rows is stored.
 */
void DocHtmlTable::computeTableGrid()
{
  //printf("computeTableGrid()\n");
  RowSpanList rowSpans;
  rowSpans.setAutoDelete(TRUE);
  int maxCols=0;
  int rowIdx=1;
  QListIterator<DocNode> li(children());
  DocNode *rowNode;
  for (li.toFirst();(rowNode=li.current());++li)
  {
    int colIdx=1;
    int cells=0;
    if (rowNode->kind()==DocNode::Kind_HtmlRow)
    {
      uint i;
      DocHtmlRow *row = (DocHtmlRow*)rowNode;
      QListIterator<DocNode> rli(row->children());
      DocNode *cellNode;
      for (rli.toFirst();(cellNode=rli.current());++rli)
      {
        if (cellNode->kind()==DocNode::Kind_HtmlCell)
        {
          DocHtmlCell *cell = (DocHtmlCell*)cellNode;
          int rs = cell->rowSpan();
          int cs = cell->colSpan();

          for (i=0;i<rowSpans.count();i++)
          {
            if (rowSpans.at(i)->rowsLeft>0 && 
                rowSpans.at(i)->column==colIdx) 
            {
              colIdx=rowSpans.at(i)->column+1;
              cells++;
            }
          }
          if (rs>0) rowSpans.append(new ActiveRowSpan(rs,colIdx));
          //printf("found cell at (%d,%d)\n",rowIdx,colIdx);
          cell->setRowIndex(rowIdx);
          cell->setColumnIndex(colIdx);
          colIdx+=cs; 
          cells++;
        }
      }
      for (i=0;i<rowSpans.count();i++)
      {
        if (rowSpans.at(i)->rowsLeft>0) rowSpans.at(i)->rowsLeft--;
      }
      row->setVisibleCells(cells);
      row->setRowIndex(rowIdx);
      rowIdx++;
    }
    if (colIdx-1>maxCols) maxCols=colIdx-1;
  }
  m_numCols = maxCols;
}

void DocHtmlTable::accept(DocVisitor *v) 
{ 
  v->visitPre(this); 
  // for HTML output we put the caption first
  //if (m_caption && v->id()==DocVisitor_Html) m_caption->accept(v);
  // doxygen 1.8.11: always put the caption first
  if (m_caption) m_caption->accept(v);
  QListIterator<DocNode> cli(m_children);
  DocNode *n;
  for (cli.toFirst();(n=cli.current());++cli) n->accept(v);
  // for other output formats we put the caption last
  //if (m_caption && v->id()!=DocVisitor_Html) m_caption->accept(v);
  v->visitPost(this); 
}

//---------------------------------------------------------------------------

int DocHtmlDescTitle::parse()
{
  int retval=0;
  g_nodeStack.push(this);
  DBG(("DocHtmlDescTitle::parse() start\n"));

  int tok;
  while ((tok=doctokenizerYYlex()))
  {
    if (!defaultHandleToken(this,tok,m_children))
    {
      switch (tok)
      {
        case TK_COMMAND_AT:
        // fall through
        case TK_COMMAND_BS:
          {
            QCString cmdName=g_token->name;
            bool isJavaLink=FALSE;
            switch (Mappers::cmdMapper->map(cmdName))
            {
              case CMD_REF:
                {
                  int tok=doctokenizerYYlex();
                  if (tok!=TK_WHITESPACE)
                  {
                    warn_doc_error(g_fileName,doctokenizerYYlineno,"expected whitespace after \\%s command",
                        qPrint(g_token->name));
                  }
                  else
                  {
                    doctokenizerYYsetStateRef();
                    tok=doctokenizerYYlex(); // get the reference id
                    if (tok!=TK_WORD)
                    {
                      warn_doc_error(g_fileName,doctokenizerYYlineno,"unexpected token %s as the argument of \\%s command",
                          tokToString(tok),qPrint(cmdName));
                    }
                    else
                    {
                      DocRef *ref = new DocRef(this,g_token->name,g_context);
                      m_children.append(ref);
                      ref->parse();
                    }
                    doctokenizerYYsetStatePara();
                  }
                }
                break;
              case CMD_JAVALINK:
                isJavaLink=TRUE;
                // fall through
              case CMD_LINK:
                {
                  int tok=doctokenizerYYlex();
                  if (tok!=TK_WHITESPACE)
                  {
                    warn_doc_error(g_fileName,doctokenizerYYlineno,"expected whitespace after \\%s command",
                        qPrint(cmdName));
                  }
                  else
                  {
                    doctokenizerYYsetStateLink();
                    tok=doctokenizerYYlex();
                    if (tok!=TK_WORD)
                    {
                      warn_doc_error(g_fileName,doctokenizerYYlineno,"unexpected token %s as the argument of \\%s command",
                          tokToString(tok),qPrint(cmdName));
                    }
                    else
                    {
                      doctokenizerYYsetStatePara();
                      DocLink *lnk = new DocLink(this,g_token->name);
                      m_children.append(lnk);
                      QCString leftOver = lnk->parse(isJavaLink);
                      if (!leftOver.isEmpty())
                      {
                        m_children.append(new DocWord(this,leftOver));
                      }
                    }
                  }
                }

                break;
              default:
                warn_doc_error(g_fileName,doctokenizerYYlineno,"Illegal command \\%s found as part of a <dt> tag",
                               qPrint(g_token->name));
            }
          }
          break;
        case TK_SYMBOL: 
          warn_doc_error(g_fileName,doctokenizerYYlineno,"Unsupported symbol \\%s found as part of a <dt> tag",
              qPrint(g_token->name));
          break;
        case TK_EMOJI: 
          warn_doc_error(g_fileName,doctokenizerYYlineno,"Unsupported emoji '%s' found",
              qPrint(g_token->name));
          break;
        case TK_HTMLTAG:
          {
            int tagId=Mappers::htmlTagMapper->map(g_token->name);
            if (tagId==HTML_DD && !g_token->endTag) // found <dd> tag
            {
              retval = RetVal_DescData;
              goto endtitle;
            }
            else if (tagId==HTML_DT && g_token->endTag)
            {
              // ignore </dt> tag.
            }
            else if (tagId==HTML_DT)
            {
              // missing <dt> tag.
              retval = RetVal_DescTitle;
              goto endtitle;
            }
            else if (tagId==HTML_DL && g_token->endTag)
            {
              retval=RetVal_EndDesc;
              goto endtitle;
            }
            else if (tagId==HTML_A)
            {
              if (!g_token->endTag)
              {
                handleAHref(this,m_children,g_token->attribs);
              }
            }
            else
            {
              warn_doc_error(g_fileName,doctokenizerYYlineno,"Unexpected html tag <%s%s> found within <dt> context",
                  g_token->endTag?"/":"",qPrint(g_token->name));
            }
          }
          break;
        default:
          warn_doc_error(g_fileName,doctokenizerYYlineno,"Unexpected token %s found as part of a <dt> tag",
              tokToString(tok));
          break;
      }
    }
  }
  if (tok==0)
  {
    warn_doc_error(g_fileName,doctokenizerYYlineno,"Unexpected end of comment while inside"
        " <dt> tag"); 
  }
endtitle:
  handlePendingStyleCommands(this,m_children);
  DBG(("DocHtmlDescTitle::parse() end\n"));
  DocNode *n=g_nodeStack.pop();
  ASSERT(n==this);
  return retval;
}

//---------------------------------------------------------------------------

int DocHtmlDescData::parse()
{
  m_attribs = g_token->attribs;
  int retval=0;
  g_nodeStack.push(this);
  DBG(("DocHtmlDescData::parse() start\n"));

  bool isFirst=TRUE;
  DocPara *par=0;
  do
  {
    par = new DocPara(this);
    if (isFirst) { par->markFirst(); isFirst=FALSE; }
    m_children.append(par);
    retval=par->parse();
  }
  while (retval==TK_NEWPARA);
  if (par) par->markLast();
  
  DBG(("DocHtmlDescData::parse() end\n"));
  DocNode *n=g_nodeStack.pop();
  ASSERT(n==this);
  return retval;
}

//---------------------------------------------------------------------------

int DocHtmlDescList::parse()
{
  int retval=RetVal_OK;
  g_nodeStack.push(this);
  DBG(("DocHtmlDescList::parse() start\n"));

  // get next token
  int tok=doctokenizerYYlex();
  // skip whitespace
  while (tok==TK_WHITESPACE || tok==TK_NEWPARA) tok=doctokenizerYYlex();
  // should find a html tag now
  if (tok==TK_HTMLTAG)
  {
    int tagId=Mappers::htmlTagMapper->map(g_token->name);
    if (tagId==HTML_DT && !g_token->endTag) // found <dt> tag
    {
      // continue
    }
    else // found some other tag
    {
      warn_doc_error(g_fileName,doctokenizerYYlineno,"expected <dt> tag but "
          "found <%s> instead!",qPrint(g_token->name));
      doctokenizerYYpushBackHtmlTag(g_token->name);
      goto enddesclist;
    }
  }
  else if (tok==0) // premature end of comment
  {
    warn_doc_error(g_fileName,doctokenizerYYlineno,"unexpected end of comment while looking"
        " for a html description title");
    goto enddesclist;
  }
  else // token other than html token
  {
    warn_doc_error(g_fileName,doctokenizerYYlineno,"expected <dt> tag but found %s token instead!",
        tokToString(tok));
    goto enddesclist;
  }

  do
  {
    DocHtmlDescTitle *dt=new DocHtmlDescTitle(this,g_token->attribs);
    m_children.append(dt);
    DocHtmlDescData *dd=new DocHtmlDescData(this);
    m_children.append(dd);
    retval=dt->parse();
    if (retval==RetVal_DescData)
    {
      retval=dd->parse();
    }
    else if (retval!=RetVal_DescTitle)
    {
      // error
      break;
    }
  } while (retval==RetVal_DescTitle);

  if (retval==0)
  {
    warn_doc_error(g_fileName,doctokenizerYYlineno,"unexpected end of comment while inside <dl> block");
  }

enddesclist:

  DocNode *n=g_nodeStack.pop();
  ASSERT(n==this);
  DBG(("DocHtmlDescList::parse() end\n"));
  return retval==RetVal_EndDesc ? RetVal_OK : retval;
}

//---------------------------------------------------------------------------

int DocHtmlListItem::parse()
{
  DBG(("DocHtmlListItem::parse() start\n"));
  int retval=0;
  g_nodeStack.push(this);

  // parse one or more paragraphs
  bool isFirst=TRUE;
  DocPara *par=0;
  do
  {
    par = new DocPara(this);
    if (isFirst) { par->markFirst(); isFirst=FALSE; }
    m_children.append(par);
    retval=par->parse();
  }
  while (retval==TK_NEWPARA);
  if (par) par->markLast();

  DocNode *n=g_nodeStack.pop();
  ASSERT(n==this);
  DBG(("DocHtmlListItem::parse() end retval=%x\n",retval));
  return retval;
}

int DocHtmlListItem::parseXml()
{
  DBG(("DocHtmlListItem::parseXml() start\n"));
  int retval=0;
  g_nodeStack.push(this);

  // parse one or more paragraphs
  bool isFirst=TRUE;
  DocPara *par=0;
  do
  {
    par = new DocPara(this);
    if (isFirst) { par->markFirst(); isFirst=FALSE; }
    m_children.append(par);
    retval=par->parse();
    if (retval==0) break;

    //printf("new item: retval=%x g_token->name=%s g_token->endTag=%d\n",
    //    retval,qPrint(g_token->name),g_token->endTag);
    if (retval==RetVal_ListItem)
    {
      break;
    }
  }
  while (retval!=RetVal_CloseXml);

  if (par) par->markLast();

  DocNode *n=g_nodeStack.pop();
  ASSERT(n==this);
  DBG(("DocHtmlListItem::parseXml() end retval=%x\n",retval));
  return retval;
}

//---------------------------------------------------------------------------

int DocHtmlList::parse()
{
  DBG(("DocHtmlList::parse() start\n"));
  int retval=RetVal_OK;
  int num=1;
  g_nodeStack.push(this);

  // get next token
  int tok=doctokenizerYYlex();
  // skip whitespace and paragraph breaks
  while (tok==TK_WHITESPACE || tok==TK_NEWPARA) tok=doctokenizerYYlex();
  // should find a html tag now
  if (tok==TK_HTMLTAG)
  {
    int tagId=Mappers::htmlTagMapper->map(g_token->name);
    if (tagId==HTML_LI && !g_token->endTag) // found <li> tag
    {
      // ok, we can go on.
    }
    else if (((m_type==Unordered && tagId==HTML_UL) ||
              (m_type==Ordered   && tagId==HTML_OL)
             ) && g_token->endTag
            ) // found empty list
    {
      // add dummy item to obtain valid HTML
      m_children.append(new DocHtmlListItem(this,HtmlAttribList(),1));
      warn_doc_error(g_fileName,doctokenizerYYlineno,"empty list!");
      retval = RetVal_EndList;
      goto endlist;
    }
    else // found some other tag
    {
      // add dummy item to obtain valid HTML
      m_children.append(new DocHtmlListItem(this,HtmlAttribList(),1));
      warn_doc_error(g_fileName,doctokenizerYYlineno,"expected <li> tag but "
          "found <%s%s> instead!",g_token->endTag?"/":"",qPrint(g_token->name));
      doctokenizerYYpushBackHtmlTag(g_token->name);
      goto endlist;
    }
  }
  else if (tok==0) // premature end of comment
  {
    // add dummy item to obtain valid HTML
    m_children.append(new DocHtmlListItem(this,HtmlAttribList(),1));
    warn_doc_error(g_fileName,doctokenizerYYlineno,"unexpected end of comment while looking"
        " for a html list item");
    goto endlist;
  }
  else // token other than html token
  {
    // add dummy item to obtain valid HTML
    m_children.append(new DocHtmlListItem(this,HtmlAttribList(),1));
    warn_doc_error(g_fileName,doctokenizerYYlineno,"expected <li> tag but found %s token instead!",
        tokToString(tok));
    goto endlist;
  }

  do
  {
    DocHtmlListItem *li=new DocHtmlListItem(this,g_token->attribs,num++);
    m_children.append(li);
    retval=li->parse();
  } while (retval==RetVal_ListItem);
  
  if (retval==0)
  {
    warn_doc_error(g_fileName,doctokenizerYYlineno,"unexpected end of comment while inside <%cl> block",
        m_type==Unordered ? 'u' : 'o');
  }

endlist:
  DBG(("DocHtmlList::parse() end retval=%x\n",retval));
  DocNode *n=g_nodeStack.pop();
  ASSERT(n==this);
  return retval==RetVal_EndList ? RetVal_OK : retval;
}

int DocHtmlList::parseXml()
{
  DBG(("DocHtmlList::parseXml() start\n"));
  int retval=RetVal_OK;
  int num=1;
  g_nodeStack.push(this);

  // get next token
  int tok=doctokenizerYYlex();
  // skip whitespace and paragraph breaks
  while (tok==TK_WHITESPACE || tok==TK_NEWPARA) tok=doctokenizerYYlex();
  // should find a html tag now
  if (tok==TK_HTMLTAG)
  {
    int tagId=Mappers::htmlTagMapper->map(g_token->name);
    //printf("g_token->name=%s g_token->endTag=%d\n",qPrint(g_token->name),g_token->endTag);
    if (tagId==XML_ITEM && !g_token->endTag) // found <item> tag
    {
      // ok, we can go on.
    }
    else // found some other tag
    {
      warn_doc_error(g_fileName,doctokenizerYYlineno,"expected <item> tag but "
          "found <%s> instead!",qPrint(g_token->name));
      doctokenizerYYpushBackHtmlTag(g_token->name);
      goto endlist;
    }
  }
  else if (tok==0) // premature end of comment
  {
    warn_doc_error(g_fileName,doctokenizerYYlineno,"unexpected end of comment while looking"
        " for a html list item");
    goto endlist;
  }
  else // token other than html token
  {
    warn_doc_error(g_fileName,doctokenizerYYlineno,"expected <item> tag but found %s token instead!",
        tokToString(tok));
    goto endlist;
  }

  do
  {
    DocHtmlListItem *li=new DocHtmlListItem(this,g_token->attribs,num++);
    m_children.append(li);
    retval=li->parseXml();
    if (retval==0) break;
    //printf("retval=%x g_token->name=%s\n",retval,qPrint(g_token->name));
  } while (retval==RetVal_ListItem);
  
  if (retval==0)
  {
    warn_doc_error(g_fileName,doctokenizerYYlineno,"unexpected end of comment while inside <list type=\"%s\"> block",
        m_type==Unordered ? "bullet" : "number");
  }

endlist:
  DBG(("DocHtmlList::parseXml() end retval=%x\n",retval));
  DocNode *n=g_nodeStack.pop();
  ASSERT(n==this);
  return retval==RetVal_EndList || 
         (retval==RetVal_CloseXml || g_token->name=="list") ? 
         RetVal_OK : retval;
}

//--------------------------------------------------------------------------

int DocHtmlBlockQuote::parse()
{
  DBG(("DocHtmlBlockQuote::parse() start\n"));
  int retval=0;
  g_nodeStack.push(this);

  // parse one or more paragraphs 
  bool isFirst=TRUE;
  DocPara *par=0;
  do
  {
    par = new DocPara(this);
    if (isFirst) { par->markFirst(); isFirst=FALSE; }
    m_children.append(par);
    retval=par->parse();
  }
  while (retval==TK_NEWPARA);
  if (par) par->markLast();

  DocNode *n=g_nodeStack.pop();
  ASSERT(n==this);
  DBG(("DocHtmlBlockQuote::parse() end retval=%x\n",retval));
  return (retval==RetVal_EndBlockQuote) ? RetVal_OK : retval;
}

//---------------------------------------------------------------------------

int DocParBlock::parse()
{
  DBG(("DocParBlock::parse() start\n"));
  int retval=0;
  g_nodeStack.push(this);

  // parse one or more paragraphs 
  bool isFirst=TRUE;
  DocPara *par=0;
  do
  {
    par = new DocPara(this);
    if (isFirst) { par->markFirst(); isFirst=FALSE; }
    m_children.append(par);
    retval=par->parse();
  }
  while (retval==TK_NEWPARA);
  if (par) par->markLast();

  DocNode *n=g_nodeStack.pop();
  ASSERT(n==this);
  DBG(("DocParBlock::parse() end retval=%x\n",retval));
  return (retval==RetVal_EndBlockQuote) ? RetVal_OK : retval;
}

//---------------------------------------------------------------------------

int DocSimpleListItem::parse()
{
  g_nodeStack.push(this);
  int rv=m_paragraph->parse();
  m_paragraph->markFirst();
  m_paragraph->markLast();
  DocNode *n=g_nodeStack.pop();
  ASSERT(n==this);
  return rv;
}

//--------------------------------------------------------------------------

int DocSimpleList::parse()
{
  g_nodeStack.push(this);
  int rv;
  do
  {
    DocSimpleListItem *li=new DocSimpleListItem(this);
    m_children.append(li);
    rv=li->parse();
  } while (rv==RetVal_ListItem);
  DocNode *n=g_nodeStack.pop();
  ASSERT(n==this);
  return (rv!=TK_NEWPARA) ? rv : RetVal_OK;
}

//--------------------------------------------------------------------------

DocAutoListItem::DocAutoListItem(DocNode *parent,int indent,int num) 
      : m_indent(indent), m_itemNum(num)
{ 
  m_parent = parent; 
}

int DocAutoListItem::parse()
{
  int retval = RetVal_OK;
  g_nodeStack.push(this);
  
  // first parse any number of paragraphs
  bool isFirst=TRUE;
  DocPara *lastPar=0;
  do
  {
    DocPara *par = new DocPara(this);
    if (isFirst) { par->markFirst(); isFirst=FALSE; }
    retval=par->parse();
    if (!par->isEmpty()) 
    {
      m_children.append(par);
      if (lastPar) lastPar->markLast(FALSE);
      lastPar=par;
    }
    else
    {
      delete par;
    }
    // next paragraph should be more indented than the - marker to belong
    // to this item
  } while (retval==TK_NEWPARA && g_token->indent>m_indent);
  if (lastPar) lastPar->markLast();

  DocNode *n=g_nodeStack.pop();
  ASSERT(n==this);
  //printf("DocAutoListItem: retval=%d indent=%d\n",retval,g_token->indent);
  return retval;
}

//--------------------------------------------------------------------------

DocAutoList::DocAutoList(DocNode *parent,int indent,bool isEnumList,
                         int depth) : 
      m_indent(indent), m_isEnumList(isEnumList),
      m_depth(depth)
{ 
  m_parent = parent; 
}

int DocAutoList::parse()
{
  int retval = RetVal_OK;
  int num=1;
  g_nodeStack.push(this);
  doctokenizerYYstartAutoList();
	  // first item or sub list => create new list
  do
  {
    if (g_token->id!=-1) // explicitly numbered list
    {
      num=g_token->id;  // override num with real number given
    }
    DocAutoListItem *li = new DocAutoListItem(this,m_indent,num++);
    m_children.append(li);
    retval=li->parse();
    //printf("DocAutoList::parse(): retval=0x%x g_token->indent=%d m_indent=%d "
    //       "m_isEnumList=%d g_token->isEnumList=%d g_token->name=%s\n", 
    //       retval,g_token->indent,m_indent,m_isEnumList,g_token->isEnumList,
    //       g_token->name.data());
    //printf("num=%d g_token->id=%d\n",num,g_token->id);
  } 
  while (retval==TK_LISTITEM &&                // new list item
         m_indent==g_token->indent &&          // at same indent level
	 m_isEnumList==g_token->isEnumList &&  // of the same kind
         (g_token->id==-1 || g_token->id>=num)  // increasing number (or no number)
        );

  doctokenizerYYendAutoList();
  DocNode *n=g_nodeStack.pop();
  ASSERT(n==this);
  return retval;
}

//--------------------------------------------------------------------------

void DocTitle::parse()
{
  DBG(("DocTitle::parse() start\n"));
  g_nodeStack.push(this);
  doctokenizerYYsetStateTitle();
  int tok;
  while ((tok=doctokenizerYYlex()))
  {
    if (!defaultHandleToken(this,tok,m_children))
    {
<<<<<<< HEAD
     errorHandleDefaultToken(this,tok,m_children,"title section");
=======
      switch (tok)
      {
        case TK_COMMAND: 
          warn_doc_error(g_fileName,doctokenizerYYlineno,"Illegal command %s as part of a title section",
	       qPrint(g_token->name));
          break;
        case TK_SYMBOL: 
	  warn_doc_error(g_fileName,doctokenizerYYlineno,"Unsupported symbol %s found",
               qPrint(g_token->name));
          break;
        case TK_EMOJI: 
	  warn_doc_error(g_fileName,doctokenizerYYlineno,"Unsupported emoji '%s' found",
               qPrint(g_token->name));
          break;
        default:
	  warn_doc_error(g_fileName,doctokenizerYYlineno,"Unexpected token %s",
		tokToString(tok));
          break;
      }
>>>>>>> e7fde5d6
    }
  }
  doctokenizerYYsetStatePara();
  handlePendingStyleCommands(this,m_children);
  DBG(("DocTitle::parse() end\n"));
  DocNode *n = g_nodeStack.pop();
  ASSERT(n==this);
}

void DocTitle::parseFromString(const QCString &text)
{
  m_children.append(new DocWord(this,text));
}

//--------------------------------------------------------------------------

DocSimpleSect::DocSimpleSect(DocNode *parent,Type t) : 
     m_type(t)
{ 
  m_parent = parent; 
  m_title=0; 
}

DocSimpleSect::~DocSimpleSect()
{ 
  delete m_title; 
}

void DocSimpleSect::accept(DocVisitor *v)
{
  v->visitPre(this);
  if (m_title) m_title->accept(v);
  QListIterator<DocNode> cli(m_children);
  DocNode *n;
  for (cli.toFirst();(n=cli.current());++cli) n->accept(v);
  v->visitPost(this);
}

int DocSimpleSect::parse(bool userTitle,bool needsSeparator)
{
  DBG(("DocSimpleSect::parse() start\n"));
  g_nodeStack.push(this);

  // handle case for user defined title
  if (userTitle)
  {
    m_title = new DocTitle(this);
    m_title->parse();
  }
  
  // add new paragraph as child
  DocPara *par = new DocPara(this);
  if (m_children.isEmpty()) 
  {
    par->markFirst();
  }
  else
  {
    ASSERT(m_children.getLast()->kind()==DocNode::Kind_Para);
    ((DocPara *)m_children.getLast())->markLast(FALSE);
  }
  par->markLast();
  if (needsSeparator) m_children.append(new DocSimpleSectSep(this));
  m_children.append(par);
  
  // parse the contents of the paragraph
  int retval = par->parse();

  DBG(("DocSimpleSect::parse() end retval=%d\n",retval));
  DocNode *n=g_nodeStack.pop();
  ASSERT(n==this);
  return retval; // 0==EOF, TK_NEWPARA, TK_LISTITEM, TK_ENDLIST, RetVal_SimpleSec
}

int DocSimpleSect::parseRcs()
{
  DBG(("DocSimpleSect::parseRcs() start\n"));
  g_nodeStack.push(this);

  m_title = new DocTitle(this);
  m_title->parseFromString(g_token->name);

  QCString text = g_token->text;
  docParserPushContext(); // this will create a new g_token
  internalValidatingParseDoc(this,m_children,text);
  docParserPopContext(); // this will restore the old g_token

  DBG(("DocSimpleSect::parseRcs()\n"));
  DocNode *n=g_nodeStack.pop();
  ASSERT(n==this);
  return RetVal_OK; 
}

int DocSimpleSect::parseXml()
{
  DBG(("DocSimpleSect::parse() start\n"));
  g_nodeStack.push(this);

  int retval = RetVal_OK;
  for (;;) 
  {
    // add new paragraph as child
    DocPara *par = new DocPara(this);
    if (m_children.isEmpty()) 
    {
      par->markFirst();
    }
    else
    {
      ASSERT(m_children.getLast()->kind()==DocNode::Kind_Para);
      ((DocPara *)m_children.getLast())->markLast(FALSE);
    }
    par->markLast();
    m_children.append(par);

    // parse the contents of the paragraph
    retval = par->parse();
    if (retval == 0) break;
    if (retval == RetVal_CloseXml) 
    {
      retval = RetVal_OK;
      break;
    }
  }
  
  DBG(("DocSimpleSect::parseXml() end retval=%d\n",retval));
  DocNode *n=g_nodeStack.pop();
  ASSERT(n==this);
  return retval; 
}

void DocSimpleSect::appendLinkWord(const QCString &word)
{
  DocPara *p;
  if (m_children.isEmpty() || m_children.getLast()->kind()!=DocNode::Kind_Para)
  {
    p = new DocPara(this);
    m_children.append(p);
  }
  else
  {
    p = (DocPara *)m_children.getLast();
    
    // Comma-seperate <seealso> links.
    p->injectToken(TK_WORD,",");
    p->injectToken(TK_WHITESPACE," ");
  }
  
  g_inSeeBlock=TRUE;
  p->injectToken(TK_LNKWORD,word);
  g_inSeeBlock=FALSE;
}

QCString DocSimpleSect::typeString() const
{
  switch (m_type)
  {
    case Unknown:    break;
    case See:        return "see";
    case Return:     return "return";
    case Author:     // fall through
    case Authors:    return "author";
    case Version:    return "version";
    case Since:      return "since";
    case Date:       return "date";
    case Note:       return "note";
    case Warning:    return "warning";
    case Pre:        return "pre";
    case Post:       return "post";
    case Copyright:  return "copyright";
    case Invar:      return "invariant";
    case Remark:     return "remark";
    case Attention:  return "attention";
    case User:       return "user";
    case Rcs:        return "rcs";
  }
  return "unknown";
}

//--------------------------------------------------------------------------

int DocParamList::parse(const QCString &cmdName)
{
  int retval=RetVal_OK;
  DBG(("DocParamList::parse() start\n"));
  g_nodeStack.push(this);
  DocPara *par=0;
  QCString saveCmdName = cmdName;

  int tok=doctokenizerYYlex();
  if (tok!=TK_WHITESPACE)
  {
    warn_doc_error(g_fileName,doctokenizerYYlineno,"expected whitespace after %s command",
        qPrint(cmdName));
    retval=0;
    goto endparamlist;
  }
  doctokenizerYYsetStateParam();
  tok=doctokenizerYYlex();
  while (tok==TK_WORD) /* there is a parameter name */
  {
    if (m_type==DocParamSect::Param)
    {
      int typeSeparator = g_token->name.find('#'); // explicit type position
      if (typeSeparator!=-1)
      {
        handleParameterType(this,m_paramTypes,g_token->name.left(typeSeparator));
        g_token->name = g_token->name.mid(typeSeparator+1);
        g_hasParamCommand=TRUE;
        checkArgumentName(g_token->name,TRUE);
        ((DocParamSect*)parent())->m_hasTypeSpecifier=TRUE;
      }
      else
      {
        g_hasParamCommand=TRUE;
        checkArgumentName(g_token->name,TRUE);
      }
    }
    else if (m_type==DocParamSect::RetVal)
    {
      g_hasReturnCommand=TRUE;
      checkArgumentName(g_token->name,FALSE);
    }
    //m_params.append(g_token->name);
    handleLinkedWord(this,m_params);
    tok=doctokenizerYYlex();
  }
  doctokenizerYYsetStatePara();
  if (tok==0) /* premature end of comment block */
  {
    warn_doc_error(g_fileName,doctokenizerYYlineno,"unexpected end of comment block while parsing the "
        "argument of command %s",qPrint(cmdName));
    retval=0;
    goto endparamlist;
  }
  if (tok!=TK_WHITESPACE) /* premature end of comment block */
  {
    warn_doc_error(g_fileName,doctokenizerYYlineno,"unexpected token in comment block while parsing the "
        "argument of command %s",qPrint(saveCmdName));
    retval=0;
    goto endparamlist;
  }

  par = new DocPara(this);
  m_paragraphs.append(par);
  retval = par->parse();
  par->markFirst();
  par->markLast();

endparamlist:
  DBG(("DocParamList::parse() end retval=%d\n",retval));
  DocNode *n=g_nodeStack.pop();
  ASSERT(n==this);
  return retval;
}

int DocParamList::parseXml(const QCString &paramName)
{
  int retval=RetVal_OK;
  DBG(("DocParamList::parseXml() start\n"));
  g_nodeStack.push(this);

  g_token->name = paramName;
  if (m_type==DocParamSect::Param)
  {
    g_hasParamCommand=TRUE;
    checkArgumentName(g_token->name,TRUE);
  }
  else if (m_type==DocParamSect::RetVal)
  {
    g_hasReturnCommand=TRUE;
    checkArgumentName(g_token->name,FALSE);
  }
  
  handleLinkedWord(this,m_params);

  do
  {
    DocPara *par = new DocPara(this);
    retval = par->parse();
    if (par->isEmpty()) // avoid adding an empty paragraph for the whitespace
                        // after </para> and before </param>
    {
      delete par;
      break;
    }
    else // append the paragraph to the list
    {
      if (m_paragraphs.isEmpty())
      {
        par->markFirst();
      }
      else
      {
        m_paragraphs.getLast()->markLast(FALSE);
      }
      par->markLast();
      m_paragraphs.append(par);
    }

    if (retval == 0) break;

  } while (retval==RetVal_CloseXml && 
           Mappers::htmlTagMapper->map(g_token->name)!=XML_PARAM &&
           Mappers::htmlTagMapper->map(g_token->name)!=XML_TYPEPARAM &&
           Mappers::htmlTagMapper->map(g_token->name)!=XML_EXCEPTION);
  

  if (retval==0) /* premature end of comment block */
  {
    warn_doc_error(g_fileName,doctokenizerYYlineno,"unterminated param or exception tag");
  }
  else
  {
    retval=RetVal_OK;
  }


  DBG(("DocParamList::parse() end retval=%d\n",retval));
  DocNode *n=g_nodeStack.pop();
  ASSERT(n==this);
  return retval;
}

//--------------------------------------------------------------------------

int DocParamSect::parse(const QCString &cmdName,bool xmlContext, Direction d)
{
  int retval=RetVal_OK;
  DBG(("DocParamSect::parse() start\n"));
  g_nodeStack.push(this);

  if (d!=Unspecified)
  {
    m_hasInOutSpecifier=TRUE;
  }

  DocParamList *pl = new DocParamList(this,m_type,d);
  if (m_children.isEmpty())
  {
    pl->markFirst();
    pl->markLast();
  }
  else
  {
    ASSERT(m_children.getLast()->kind()==DocNode::Kind_ParamList);
    ((DocParamList *)m_children.getLast())->markLast(FALSE);
    pl->markLast();
  }
  m_children.append(pl);
  if (xmlContext)
  {
    retval = pl->parseXml(cmdName);
  }
  else
  {
    retval = pl->parse(cmdName);
  }
  if (retval==RetVal_EndParBlock)
  {
    retval = RetVal_OK;
  }
  
  DBG(("DocParamSect::parse() end retval=%d\n",retval));
  DocNode *n=g_nodeStack.pop();
  ASSERT(n==this);
  return retval;
}

//--------------------------------------------------------------------------

int DocPara::handleSimpleSection(DocSimpleSect::Type t, bool xmlContext)
{
  DocSimpleSect *ss=0;
  bool needsSeparator = FALSE;
  if (!m_children.isEmpty() &&                           // previous element
      m_children.getLast()->kind()==Kind_SimpleSect &&      // was a simple sect
      ((DocSimpleSect *)m_children.getLast())->type()==t && // of same type
      t!=DocSimpleSect::User)                            // but not user defined
  {
    // append to previous section
    ss=(DocSimpleSect *)m_children.getLast();
    needsSeparator = TRUE;
  }
  else // start new section
  {
    ss=new DocSimpleSect(this,t);
    m_children.append(ss);
  }
  int rv = RetVal_OK;
  if (xmlContext)
  {
    return ss->parseXml();
  }
  else
  {
    rv = ss->parse(t==DocSimpleSect::User,needsSeparator);
  }
  return (rv!=TK_NEWPARA) ? rv : RetVal_OK;
}

int DocPara::handleParamSection(const QCString &cmdName,
                                DocParamSect::Type t,
                                bool xmlContext=FALSE,
                                int direction=DocParamSect::Unspecified)
{
  DocParamSect *ps=0;
  if (!m_children.isEmpty() &&                        // previous element
      m_children.getLast()->kind()==Kind_ParamSect &&    // was a param sect
      ((DocParamSect *)m_children.getLast())->type()==t) // of same type
  {
    // append to previous section
    ps=(DocParamSect *)m_children.getLast();
  }
  else // start new section
  {
    ps=new DocParamSect(this,t);
    m_children.append(ps);
  }
  int rv=ps->parse(cmdName,xmlContext,(DocParamSect::Direction)direction);
  return (rv!=TK_NEWPARA) ? rv : RetVal_OK;
}

void DocPara::handleCite()
{
  // get the argument of the cite command.
  int tok=doctokenizerYYlex();
  if (tok!=TK_WHITESPACE)
  {
    warn_doc_error(g_fileName,doctokenizerYYlineno,"expected whitespace after %s command",
        qPrint("cite"));
    return;
  }
  doctokenizerYYsetStateCite();
  tok=doctokenizerYYlex();
  if (tok==0)
  {
    warn_doc_error(g_fileName,doctokenizerYYlineno,"unexpected end of comment block while parsing the "
        "argument of command %s\n", qPrint("cite"));
    return;
  }
  else if (tok!=TK_WORD && tok!=TK_LNKWORD)
  {
    warn_doc_error(g_fileName,doctokenizerYYlineno,"unexpected token %s as the argument of %s",
        tokToString(tok),qPrint("cite"));
    return;
  }
  g_token->sectionId = g_token->name;
  DocCite *cite = new DocCite(this,g_token->name,g_context);
  m_children.append(cite);
  //cite->parse();

  doctokenizerYYsetStatePara();
}

int DocPara::handleXRefItem()
{
  int retval=doctokenizerYYlex();
  ASSERT(retval==TK_WHITESPACE);
  doctokenizerYYsetStateXRefItem();
  retval=doctokenizerYYlex();
  if (retval==RetVal_OK)
  {
    DocXRefItem *ref = new DocXRefItem(this,g_token->id,g_token->name);
    if (ref->parse())
    {
      m_children.append(ref);
    }
    else 
    {
      delete ref;
    }
  }
  doctokenizerYYsetStatePara();
  return retval;
}

void DocPara::handleIncludeOperator(const QCString &cmdName,DocIncOperator::Type t)
{
  DBG(("handleIncludeOperator(%s)\n",qPrint(cmdName)));
  int tok=doctokenizerYYlex();
  if (tok!=TK_WHITESPACE)
  {
    warn_doc_error(g_fileName,doctokenizerYYlineno,"expected whitespace after %s command",
        qPrint(cmdName));
    return;
  }
  doctokenizerYYsetStatePattern();
  tok=doctokenizerYYlex();
  doctokenizerYYsetStatePara();
  if (tok==0)
  {
    warn_doc_error(g_fileName,doctokenizerYYlineno,"unexpected end of comment block while parsing the "
        "argument of command %s", qPrint(cmdName));
    return;
  }
  else if (tok!=TK_WORD)
  {
    warn_doc_error(g_fileName,doctokenizerYYlineno,"unexpected token %s as the argument of %s",
        tokToString(tok),qPrint(cmdName));
    return;
  }
  DocIncOperator *op = new DocIncOperator(this,t,g_token->name,g_context,g_isExample,g_exampleName);
  QListIterator<DocNode> it(m_children);
  DocNode *n1 = it.toLast();
  --it;
  DocNode *n2 = n1!=0 ? it.current() : 0;
  bool isFirst = n1==0 || // no last node
                 (n1->kind()!=DocNode::Kind_IncOperator &&
                  n1->kind()!=DocNode::Kind_WhiteSpace
                 ) || // last node is not operator or whitespace
                 (n1->kind()==DocNode::Kind_WhiteSpace &&
                  n2!=0 && n2->kind()!=DocNode::Kind_IncOperator
                 ); // previous not is not operator
  op->markFirst(isFirst);
  op->markLast(TRUE);
  if (n1!=0 && n1->kind()==DocNode::Kind_IncOperator)
  {
    ((DocIncOperator *)n1)->markLast(FALSE);
  }
  else if (n1!=0 && n1->kind()==DocNode::Kind_WhiteSpace &&
           n2!=0 && n2->kind()==DocNode::Kind_IncOperator
          )
  {
    ((DocIncOperator *)n2)->markLast(FALSE);
  }
  m_children.append(op);
  op->parse();
}

void DocPara::handleImage(const QCString &cmdName)
{
  QCString saveCmdName = cmdName;

  int tok=doctokenizerYYlex();
  if (tok!=TK_WHITESPACE)
  {
    warn_doc_error(g_fileName,doctokenizerYYlineno,"expected whitespace after %s command",
        qPrint(saveCmdName));
    return;
  }
  tok=doctokenizerYYlex();
  if (tok!=TK_WORD && tok!=TK_LNKWORD)
  {
    warn_doc_error(g_fileName,doctokenizerYYlineno,"unexpected token %s as the argument of %s",
        tokToString(tok),qPrint(saveCmdName));
    return;
  }
  tok=doctokenizerYYlex();
  if (tok!=TK_WHITESPACE)
  {
    warn_doc_error(g_fileName,doctokenizerYYlineno,"expected whitespace after %s command",
        qPrint(saveCmdName));
    return;
  }
  DocImage::Type t;
  QCString imgType = g_token->name.lower();
  if      (imgType=="html")    t=DocImage::Html;
  else if (imgType=="latex")   t=DocImage::Latex;
  else if (imgType=="docbook") t=DocImage::DocBook;
  else if (imgType=="rtf")     t=DocImage::Rtf;
  else
  {
    warn_doc_error(g_fileName,doctokenizerYYlineno,"output format %s specified as the first argument of "
        "%s command is not valid",
        qPrint(imgType),qPrint(saveCmdName));
    return;
  }
  doctokenizerYYsetStateFile();
  tok=doctokenizerYYlex();
  doctokenizerYYsetStatePara();
  if (tok!=TK_WORD)
  {
    warn_doc_error(g_fileName,doctokenizerYYlineno,"unexpected token %s as the argument of %s",
        tokToString(tok),qPrint(saveCmdName));
    return;
  }
  HtmlAttribList attrList;
  DocImage *img = new DocImage(this,attrList,findAndCopyImage(g_token->name,t),t);
  m_children.append(img);
  img->parse();
}

template<class T>
void DocPara::handleFile(const QCString &cmdName)
{
  int tok=doctokenizerYYlex();
  if (tok!=TK_WHITESPACE)
  {
    warn_doc_error(g_fileName,doctokenizerYYlineno,"expected whitespace after %s command",
        qPrint(cmdName));
    return;
  }
  doctokenizerYYsetStateFile();
  tok=doctokenizerYYlex();
  doctokenizerYYsetStatePara();
  if (tok!=TK_WORD)
  {
    warn_doc_error(g_fileName,doctokenizerYYlineno,"unexpected token %s as the argument of %s",
        tokToString(tok),qPrint(cmdName));
    return;
  }
  QCString name = g_token->name;
  T *df = new T(this,name,g_context);
  m_children.append(df);
  df->parse();
}

void DocPara::handleVhdlFlow()
{
  DocVhdlFlow *vf = new DocVhdlFlow(this);
  m_children.append(vf);
  vf->parse();
}

void DocPara::handleLink(const QCString &cmdName,bool isJavaLink)
{
  int tok=doctokenizerYYlex();
  if (tok!=TK_WHITESPACE)
  {
    warn_doc_error(g_fileName,doctokenizerYYlineno,"expected whitespace after %s command",
        qPrint(cmdName));
    return;
  }
  doctokenizerYYsetStateLink();
  tok=doctokenizerYYlex();
  if (tok!=TK_WORD)
  {
    warn_doc_error(g_fileName,doctokenizerYYlineno,"%s as the argument of %s",
        tokToString(tok),qPrint(cmdName));
    return;
  }
  doctokenizerYYsetStatePara();
  DocLink *lnk = new DocLink(this,g_token->name);
  m_children.append(lnk);
  QCString leftOver = lnk->parse(isJavaLink);
  if (!leftOver.isEmpty())
  {
    m_children.append(new DocWord(this,leftOver));
  }
}

void DocPara::handleRef(const QCString &cmdName)
{
  DBG(("handleRef(%s)\n",qPrint(cmdName)));
  int tok=doctokenizerYYlex();
  if (tok!=TK_WHITESPACE)
  {
    warn_doc_error(g_fileName,doctokenizerYYlineno,"expected whitespace after %s command",
        qPrint(cmdName));
    return;
  }
  doctokenizerYYsetStateRef();
  tok=doctokenizerYYlex(); // get the reference id
  DocRef *ref=0;
  if (tok!=TK_WORD)
  {
    warn_doc_error(g_fileName,doctokenizerYYlineno,"unexpected token %s as the argument of %s",
        tokToString(tok),qPrint(cmdName));
    goto endref;
  }
  ref = new DocRef(this,g_token->name,g_context);
  m_children.append(ref);
  ref->parse();
endref:
  doctokenizerYYsetStatePara();
}

void DocPara::handleInclude(const QCString &cmdName,DocInclude::Type t)
{
  DBG(("handleInclude(%s)\n",qPrint(cmdName)));
  int tok=doctokenizerYYlex();
  if (tok==TK_WORD && g_token->name=="{")
  {
    doctokenizerYYsetStateOptions();
    tok=doctokenizerYYlex();
    doctokenizerYYsetStatePara();
    QCStringList optList=QCStringList::split(",",g_token->name);
    if (t==DocInclude::Include && optList.contains("lineno"))
    {
      t = DocInclude::IncWithLines;
    }
    else if (t==DocInclude::Snippet && optList.contains("lineno"))
    {
      t = DocInclude::SnipWithLines;
    }
    else if (t==DocInclude::Include && optList.contains("doc"))
    {
      t = DocInclude::IncludeDoc;
    }
    else if (t==DocInclude::Snippet && optList.contains("doc"))
    {
      t = DocInclude::SnippetDoc;
    }
    tok=doctokenizerYYlex();
  }
  else if (tok!=TK_WHITESPACE)
  {
    warn_doc_error(g_fileName,doctokenizerYYlineno,"expected whitespace after %s command",
        qPrint(cmdName));
    return;
  }
  doctokenizerYYsetStateFile();
  tok=doctokenizerYYlex();
  doctokenizerYYsetStatePara();
  if (tok==0)
  {
    warn_doc_error(g_fileName,doctokenizerYYlineno,"unexpected end of comment block while parsing the "
        "argument of command %s",qPrint(cmdName));
    return;
  }
  else if (tok!=TK_WORD)
  {
    warn_doc_error(g_fileName,doctokenizerYYlineno,"unexpected token %s as the argument of %s",
        tokToString(tok),qPrint(cmdName));
    return;
  }
  QCString fileName = g_token->name;
  QCString blockId;
  if (t==DocInclude::Snippet || t==DocInclude::SnipWithLines || t==DocInclude::SnippetDoc)
  {
    if (fileName == "this") fileName=g_fileName;
    doctokenizerYYsetStateSnippet();
    tok=doctokenizerYYlex();
    doctokenizerYYsetStatePara();
    if (tok!=TK_WORD)
    {
      warn_doc_error(g_fileName,doctokenizerYYlineno,"expected block identifier, but found token %s instead while parsing the %s command",
          tokToString(tok),qPrint(cmdName));
      return;
    }
    blockId = "["+g_token->name+"]";
  }

  // This is the only place to handle the \includedoc and \snippetdoc commands,
  // as the content is included here as if it is really here.
  if (t==DocInclude::IncludeDoc || t==DocInclude::SnippetDoc)
  {
     QCString inc_text;
     int inc_line  = 1;
     readTextFileByName(fileName,inc_text);
     if (t==DocInclude::SnippetDoc)
     {
       inc_line = lineBlock(inc_text, blockId);
       inc_text = extractBlock(inc_text, blockId);
     }
     docParserPushContext();
     g_fileName = fileName;
     doctokenizerYYlineno=inc_line;
     internalValidatingParseDoc(this,m_children,inc_text);
     docParserPopContext();
  }
  else
  {
    DocInclude *inc = new DocInclude(this,fileName,g_context,t,g_isExample,g_exampleName,blockId);
    m_children.append(inc);
    inc->parse();
  }
}

void DocPara::handleSection(const QCString &cmdName)
{
  // get the argument of the section command.
  int tok=doctokenizerYYlex();
  if (tok!=TK_WHITESPACE)
  {
    warn_doc_error(g_fileName,doctokenizerYYlineno,"expected whitespace after %s command",
        qPrint(cmdName));
    return;
  }
  tok=doctokenizerYYlex();
  if (tok==0)
  {
    warn_doc_error(g_fileName,doctokenizerYYlineno,"unexpected end of comment block while parsing the "
        "argument of command %s\n", qPrint(cmdName));
    return;
  }
  else if (tok!=TK_WORD && tok!=TK_LNKWORD)
  {
    warn_doc_error(g_fileName,doctokenizerYYlineno,"unexpected token %s as the argument of %s",
        tokToString(tok),qPrint(cmdName));
    return;
  }
  g_token->sectionId = g_token->name;
  doctokenizerYYsetStateSkipTitle();
  doctokenizerYYlex();
  doctokenizerYYsetStatePara();
}

int DocPara::handleHtmlHeader(const HtmlAttribList &tagHtmlAttribs,int level)
{
  DocHtmlHeader *header = new DocHtmlHeader(this,tagHtmlAttribs,level);
  m_children.append(header);
  int retval = header->parse();
  return (retval==RetVal_OK) ? TK_NEWPARA : retval;
}

// For XML tags whose content is stored in attributes rather than
// contained within the element, we need a way to inject the attribute
// text into the current paragraph.
bool DocPara::injectToken(int tok,const QCString &tokText) 
{
  g_token->name = tokText;
  return defaultHandleToken(this,tok,m_children);
}

int DocPara::handleStartCode()
{
  int retval = doctokenizerYYlex();
  QCString lang = g_token->name;
  if (!lang.isEmpty() && lang.at(0)!='.')
  {
    lang="."+lang;
  }
  if (g_xmlComment)
  {
    g_token->verb = substitute(substitute(g_token->verb,"&lt;","<"),"&gt;",">");
  }
  // search for the first non-whitespace line, index is stored in li
  int i=0,li=0,l=g_token->verb.length();
  while (i<l && (g_token->verb.at(i)==' ' || g_token->verb.at(i)=='\n'))
  {
    if (g_token->verb.at(i)=='\n') li=i+1;
    i++;
  }
  m_children.append(new DocVerbatim(this,g_context,stripIndentation(g_token->verb.mid(li)),DocVerbatim::Code,g_isExample,g_exampleName,FALSE,lang));
  if (retval==0) warn_doc_error(g_fileName,doctokenizerYYlineno,"code section ended without end marker");
  doctokenizerYYsetStatePara();
  return retval;
}

void DocPara::handleInheritDoc()
{
  if (g_memberDef) // inheriting docs from a member
  {
    MemberDef *reMd = g_memberDef->reimplements();
    if (reMd) // member from which was inherited.
    {
      MemberDef *thisMd = g_memberDef;
      //printf("{InheritDocs:%s=>%s}\n",g_memberDef->qualifiedName().data(),reMd->qualifiedName().data());
      docParserPushContext();
      g_scope=reMd->getOuterScope();
      if (g_scope!=Doxygen::globalScope)
      {
        g_context=g_scope->name();
      }
      g_memberDef=reMd;
      g_styleStack.clear();
      g_nodeStack.clear();
      g_copyStack.append(reMd);
      internalValidatingParseDoc(this,m_children,reMd->briefDescription());
      internalValidatingParseDoc(this,m_children,reMd->documentation());
      g_copyStack.remove(reMd);
      docParserPopContext(TRUE);
      g_memberDef = thisMd;
    }
  }
}


int DocPara::handleCommand(const QCString &cmdName, const int tok)
{
  DBG(("handleCommand(%s)\n",qPrint(cmdName)));
  int retval = RetVal_OK;
  int cmdId = Mappers::cmdMapper->map(cmdName);
  switch (cmdId)
  {
    case CMD_UNKNOWN:
      m_children.append(new DocWord(this,TK_COMMAND_CHAR(tok) + cmdName));
      warn_doc_error(g_fileName,doctokenizerYYlineno,"Found unknown command `\\%s'",qPrint(cmdName));
      break;
    case CMD_EMPHASIS:
      m_children.append(new DocStyleChange(this,g_nodeStack.count(),DocStyleChange::Italic,TRUE));
      retval=handleStyleArgument(this,m_children,cmdName); 
      m_children.append(new DocStyleChange(this,g_nodeStack.count(),DocStyleChange::Italic,FALSE));
      if (retval!=TK_WORD) m_children.append(new DocWhiteSpace(this," "));
      break;
    case CMD_BOLD:
      m_children.append(new DocStyleChange(this,g_nodeStack.count(),DocStyleChange::Bold,TRUE));
      retval=handleStyleArgument(this,m_children,cmdName); 
      m_children.append(new DocStyleChange(this,g_nodeStack.count(),DocStyleChange::Bold,FALSE));
      if (retval!=TK_WORD) m_children.append(new DocWhiteSpace(this," "));
      break;
    case CMD_CODE:
      m_children.append(new DocStyleChange(this,g_nodeStack.count(),DocStyleChange::Code,TRUE));
      retval=handleStyleArgument(this,m_children,cmdName); 
      m_children.append(new DocStyleChange(this,g_nodeStack.count(),DocStyleChange::Code,FALSE));
      if (retval!=TK_WORD) m_children.append(new DocWhiteSpace(this," "));
      break;
    case CMD_BSLASH:
      m_children.append(new DocSymbol(this,DocSymbol::Sym_BSlash));
      break;
    case CMD_AT:
      m_children.append(new DocSymbol(this,DocSymbol::Sym_At));
      break;
    case CMD_LESS:
      m_children.append(new DocSymbol(this,DocSymbol::Sym_Less));
      break;
    case CMD_GREATER:
      m_children.append(new DocSymbol(this,DocSymbol::Sym_Greater));
      break;
    case CMD_AMP:
      m_children.append(new DocSymbol(this,DocSymbol::Sym_Amp));
      break;
    case CMD_DOLLAR:
      m_children.append(new DocSymbol(this,DocSymbol::Sym_Dollar));
      break;
    case CMD_HASH:
      m_children.append(new DocSymbol(this,DocSymbol::Sym_Hash));
      break;
    case CMD_PIPE:
      m_children.append(new DocSymbol(this,DocSymbol::Sym_Pipe));
      break;
    case CMD_COLON:
      m_children.append(new DocSymbol(this,DocSymbol::Sym_Colon));
      break;
    case CMD_DCOLON:
      m_children.append(new DocSymbol(this,DocSymbol::Sym_DoubleColon));
      break;
    case CMD_PERCENT:
      m_children.append(new DocSymbol(this,DocSymbol::Sym_Percent));
      break;
    case CMD_NDASH:
      m_children.append(new DocSymbol(this,DocSymbol::Sym_Minus));
      m_children.append(new DocSymbol(this,DocSymbol::Sym_Minus));
      break;
    case CMD_MDASH:
      m_children.append(new DocSymbol(this,DocSymbol::Sym_Minus));
      m_children.append(new DocSymbol(this,DocSymbol::Sym_Minus));
      m_children.append(new DocSymbol(this,DocSymbol::Sym_Minus));
      break;
    case CMD_QUOTE:
      m_children.append(new DocSymbol(this,DocSymbol::Sym_Quot));
      break;
    case CMD_PUNT:
      m_children.append(new DocSymbol(this,DocSymbol::Sym_Dot));
      break;
    case CMD_PLUS:
      m_children.append(new DocSymbol(this,DocSymbol::Sym_Plus));
      break;
    case CMD_MINUS:
      m_children.append(new DocSymbol(this,DocSymbol::Sym_Minus));
      break;
    case CMD_SA:
      g_inSeeBlock=TRUE;
      retval = handleSimpleSection(DocSimpleSect::See);
      g_inSeeBlock=FALSE;
      break;
    case CMD_RETURN:
      retval = handleSimpleSection(DocSimpleSect::Return);
      g_hasReturnCommand=TRUE;
      break;
    case CMD_AUTHOR:
      retval = handleSimpleSection(DocSimpleSect::Author);
      break;
    case CMD_AUTHORS:
      retval = handleSimpleSection(DocSimpleSect::Authors);
      break;
    case CMD_VERSION:
      retval = handleSimpleSection(DocSimpleSect::Version);
      break;
    case CMD_SINCE:
      retval = handleSimpleSection(DocSimpleSect::Since);
      break;
    case CMD_DATE:
      retval = handleSimpleSection(DocSimpleSect::Date);
      break;
    case CMD_NOTE:
      retval = handleSimpleSection(DocSimpleSect::Note);
      break;
    case CMD_WARNING:
      retval = handleSimpleSection(DocSimpleSect::Warning);
      break;
    case CMD_PRE:
      retval = handleSimpleSection(DocSimpleSect::Pre);
      break;
    case CMD_POST:
      retval = handleSimpleSection(DocSimpleSect::Post);
      break;
    case CMD_COPYRIGHT:
      retval = handleSimpleSection(DocSimpleSect::Copyright);
      break;
    case CMD_INVARIANT:
      retval = handleSimpleSection(DocSimpleSect::Invar);
      break;
    case CMD_REMARK:
      retval = handleSimpleSection(DocSimpleSect::Remark);
      break;
    case CMD_ATTENTION:
      retval = handleSimpleSection(DocSimpleSect::Attention);
      break;
    case CMD_PAR:
      retval = handleSimpleSection(DocSimpleSect::User);
      break;
    case CMD_LI:
      {
        DocSimpleList *sl=new DocSimpleList(this);
        m_children.append(sl);
        retval = sl->parse();
      }
      break;
    case CMD_SECTION:
      {
        handleSection(cmdName);
        retval = RetVal_Section;
      }
      break;
    case CMD_SUBSECTION:
      {
        handleSection(cmdName);
        retval = RetVal_Subsection;
      }
      break;
    case CMD_SUBSUBSECTION:
      {
        handleSection(cmdName);
        retval = RetVal_Subsubsection;
      }
      break;
    case CMD_PARAGRAPH:
      {
        handleSection(cmdName);
        retval = RetVal_Paragraph;
      }
      break;
    case CMD_STARTCODE:
      {
        doctokenizerYYsetStateCode();
        retval = handleStartCode();
      }
      break;
    case CMD_HTMLONLY:
      {
        doctokenizerYYsetStateHtmlOnly();
        retval = doctokenizerYYlex();
        m_children.append(new DocVerbatim(this,g_context,g_token->verb,DocVerbatim::HtmlOnly,g_isExample,g_exampleName,g_token->name=="block"));
        if (retval==0) warn_doc_error(g_fileName,doctokenizerYYlineno,"htmlonly section ended without end marker");
        doctokenizerYYsetStatePara();
      }
      break;
    case CMD_MANONLY:
      {
        doctokenizerYYsetStateManOnly();
        retval = doctokenizerYYlex();
        m_children.append(new DocVerbatim(this,g_context,g_token->verb,DocVerbatim::ManOnly,g_isExample,g_exampleName));
        if (retval==0) warn_doc_error(g_fileName,doctokenizerYYlineno,"manonly section ended without end marker");
        doctokenizerYYsetStatePara();
      }
      break;
    case CMD_RTFONLY:
      {
        doctokenizerYYsetStateRtfOnly();
        retval = doctokenizerYYlex();
        m_children.append(new DocVerbatim(this,g_context,g_token->verb,DocVerbatim::RtfOnly,g_isExample,g_exampleName));
        if (retval==0) warn_doc_error(g_fileName,doctokenizerYYlineno,"rtfonly section ended without end marker");
        doctokenizerYYsetStatePara();
      }
      break;
    case CMD_LATEXONLY:
      {
        doctokenizerYYsetStateLatexOnly();
        retval = doctokenizerYYlex();
        m_children.append(new DocVerbatim(this,g_context,g_token->verb,DocVerbatim::LatexOnly,g_isExample,g_exampleName));
        if (retval==0) warn_doc_error(g_fileName,doctokenizerYYlineno,"latexonly section ended without end marker");
        doctokenizerYYsetStatePara();
      }
      break;
    case CMD_XMLONLY:
      {
        doctokenizerYYsetStateXmlOnly();
        retval = doctokenizerYYlex();
        m_children.append(new DocVerbatim(this,g_context,g_token->verb,DocVerbatim::XmlOnly,g_isExample,g_exampleName));
        if (retval==0) warn_doc_error(g_fileName,doctokenizerYYlineno,"xmlonly section ended without end marker");
        doctokenizerYYsetStatePara();
      }
      break;
    case CMD_DBONLY:
      {
        doctokenizerYYsetStateDbOnly();
        retval = doctokenizerYYlex();
        m_children.append(new DocVerbatim(this,g_context,g_token->verb,DocVerbatim::DocbookOnly,g_isExample,g_exampleName));
        if (retval==0) warn_doc_error(g_fileName,doctokenizerYYlineno,"docbookonly section ended without end marker",doctokenizerYYlineno);
        doctokenizerYYsetStatePara();
      }
      break;
    case CMD_VERBATIM:
      {
        doctokenizerYYsetStateVerbatim();
        retval = doctokenizerYYlex();
        m_children.append(new DocVerbatim(this,g_context,g_token->verb,DocVerbatim::Verbatim,g_isExample,g_exampleName));
        if (retval==0) warn_doc_error(g_fileName,doctokenizerYYlineno,"verbatim section ended without end marker");
        doctokenizerYYsetStatePara();
      }
      break;
    case CMD_DOT:
      {
        DocVerbatim *dv = new DocVerbatim(this,g_context,g_token->verb,DocVerbatim::Dot,g_isExample,g_exampleName);
        doctokenizerYYsetStatePara();
        QCString width,height;
        defaultHandleTitleAndSize(CMD_DOT,dv,dv->children(),width,height);
        doctokenizerYYsetStateDot();
        retval = doctokenizerYYlex();
        dv->setText(g_token->verb);
        dv->setWidth(width);
        dv->setHeight(height);
        m_children.append(dv);
        if (retval==0) warn_doc_error(g_fileName,doctokenizerYYlineno,"dot section ended without end marker");
        doctokenizerYYsetStatePara();
      }
      break;
    case CMD_MSC:
      {
        DocVerbatim *dv = new DocVerbatim(this,g_context,g_token->verb,DocVerbatim::Msc,g_isExample,g_exampleName);
        doctokenizerYYsetStatePara();
        QCString width,height;
        defaultHandleTitleAndSize(CMD_MSC,dv,dv->children(),width,height);
        doctokenizerYYsetStateMsc();
        retval = doctokenizerYYlex();
        dv->setText(g_token->verb);
        dv->setWidth(width);
        dv->setHeight(height);
        m_children.append(dv);
        if (retval==0) warn_doc_error(g_fileName,doctokenizerYYlineno,"msc section ended without end marker");
        doctokenizerYYsetStatePara();
      }
      break;
    case CMD_STARTUML:
      {
        static QCString jarPath = Config_getString(PLANTUML_JAR_PATH);
        doctokenizerYYsetStatePlantUMLOpt();
        retval = doctokenizerYYlex();
        QCString plantFile(g_token->sectionId);
        DocVerbatim *dv = new DocVerbatim(this,g_context,g_token->verb,DocVerbatim::PlantUML,FALSE,plantFile);
        doctokenizerYYsetStatePara();
        QCString width,height;
        defaultHandleTitleAndSize(CMD_STARTUML,dv,dv->children(),width,height);
        doctokenizerYYsetStatePlantUML();
        retval = doctokenizerYYlex();
        int line=0;
        dv->setText(stripLeadingAndTrailingEmptyLines(g_token->verb,line));
        dv->setWidth(width);
        dv->setHeight(height);
        if (jarPath.isEmpty())
        {
          warn_doc_error(g_fileName,doctokenizerYYlineno,"ignoring \\startuml command because PLANTUML_JAR_PATH is not set");
          delete dv;
        }
        else
        {
          m_children.append(dv);
        }
        if (retval==0) warn_doc_error(g_fileName,doctokenizerYYlineno,"startuml section ended without end marker");
        doctokenizerYYsetStatePara();
      }
      break;
    case CMD_ENDPARBLOCK:
      retval=RetVal_EndParBlock;
      break;
    case CMD_ENDCODE:
    case CMD_ENDHTMLONLY:
    case CMD_ENDMANONLY:
    case CMD_ENDRTFONLY:
    case CMD_ENDLATEXONLY:
    case CMD_ENDXMLONLY:
    case CMD_ENDDBONLY:
    case CMD_ENDLINK:
    case CMD_ENDVERBATIM:
    case CMD_ENDDOT:
    case CMD_ENDMSC:
    case CMD_ENDUML:
      warn_doc_error(g_fileName,doctokenizerYYlineno,"unexpected command %s",qPrint(g_token->name));
      break; 
    case CMD_PARAM:
      retval = handleParamSection(cmdName,DocParamSect::Param,FALSE,g_token->paramDir);
      break;
    case CMD_TPARAM:
      retval = handleParamSection(cmdName,DocParamSect::TemplateParam,FALSE,g_token->paramDir);
      break;
    case CMD_RETVAL:
      retval = handleParamSection(cmdName,DocParamSect::RetVal);
      break;
    case CMD_EXCEPTION:
      retval = handleParamSection(cmdName,DocParamSect::Exception);
      break;
    case CMD_XREFITEM:
      retval = handleXRefItem();
      break;
    case CMD_LINEBREAK:
      {
        DocLineBreak *lb = new DocLineBreak(this);
        m_children.append(lb);
      }
      break;
    case CMD_ANCHOR:
      {
        DocAnchor *anchor = handleAnchor(this);
        if (anchor)
        {
          m_children.append(anchor);
        }
      }
      break;
    case CMD_ADDINDEX:
      {
        DocIndexEntry *ie = new DocIndexEntry(this,
                     g_scope!=Doxygen::globalScope?g_scope:0,
                     g_memberDef);
        m_children.append(ie);
        retval = ie->parse();
      }
      break;
    case CMD_INTERNAL:
      retval = RetVal_Internal;
      break;
    case CMD_ENDINTERNAL:
      retval = RetVal_EndInternal;
      break;
    case CMD_PARBLOCK:
      {
        DocParBlock *block = new DocParBlock(this);
        m_children.append(block);
        retval = block->parse();
      }
      break;
    case CMD_COPYDOC:   // fall through
    case CMD_COPYBRIEF: // fall through
    case CMD_COPYDETAILS:
      //retval = RetVal_CopyDoc;
      // these commands should already be resolved by processCopyDoc()
      break;
    case CMD_INCLUDE:
      handleInclude(cmdName,DocInclude::Include);
      break;
    case CMD_INCWITHLINES:
      handleInclude(cmdName,DocInclude::IncWithLines);
      break;
    case CMD_DONTINCLUDE:
      handleInclude(cmdName,DocInclude::DontInclude);
      break;
    case CMD_HTMLINCLUDE:
      handleInclude(cmdName,DocInclude::HtmlInclude);
      break;
    case CMD_LATEXINCLUDE:
      handleInclude(cmdName,DocInclude::LatexInclude);
      break;
    case CMD_VERBINCLUDE:
      handleInclude(cmdName,DocInclude::VerbInclude);
      break;
    case CMD_SNIPPET:
      handleInclude(cmdName,DocInclude::Snippet);
      break;
    case CMD_SNIPWITHLINES:
      handleInclude(cmdName,DocInclude::SnipWithLines);
      break;
    case CMD_INCLUDEDOC:
      handleInclude(cmdName,DocInclude::IncludeDoc);
      break;
    case CMD_SNIPPETDOC:
      handleInclude(cmdName,DocInclude::SnippetDoc);
      break;
    case CMD_SKIP:
      handleIncludeOperator(cmdName,DocIncOperator::Skip);
      break;
    case CMD_UNTIL:
      handleIncludeOperator(cmdName,DocIncOperator::Until);
      break;
    case CMD_SKIPLINE:
      handleIncludeOperator(cmdName,DocIncOperator::SkipLine);
      break;
    case CMD_LINE:
      handleIncludeOperator(cmdName,DocIncOperator::Line);
      break;
    case CMD_IMAGE:
      handleImage(cmdName);
      break;
    case CMD_DOTFILE:
      handleFile<DocDotFile>(cmdName);
      break;
    case CMD_VHDLFLOW:
      handleVhdlFlow();
      break;
    case CMD_MSCFILE:
      handleFile<DocMscFile>(cmdName);
      break;
    case CMD_DIAFILE:
      handleFile<DocDiaFile>(cmdName);
      break;
    case CMD_LINK:
      handleLink(cmdName,FALSE);
      break;
    case CMD_JAVALINK:
      handleLink(cmdName,TRUE);
      break;
    case CMD_CITE:
      handleCite();
      break;
    case CMD_REF: // fall through
    case CMD_SUBPAGE:
      handleRef(cmdName);
      break;
    case CMD_SECREFLIST:
      {
        DocSecRefList *list = new DocSecRefList(this);
        m_children.append(list);
        list->parse();
      }
      break;
    case CMD_SECREFITEM:
      warn_doc_error(g_fileName,doctokenizerYYlineno,"unexpected command %s",qPrint(g_token->name));
      break;
    case CMD_ENDSECREFLIST:
      warn_doc_error(g_fileName,doctokenizerYYlineno,"unexpected command %s",qPrint(g_token->name));
      break;
    case CMD_FORMULA:
      {
        DocFormula *form=new DocFormula(this,g_token->id);
        m_children.append(form);
      }
      break;
    //case CMD_LANGSWITCH:
    //  retval = handleLanguageSwitch();
    //  break;
    case CMD_INTERNALREF:
      //warn_doc_error(g_fileName,doctokenizerYYlineno,"unexpected command %s",qPrint(g_token->name));
      {
        DocInternalRef *ref = handleInternalRef(this);
        if (ref)
        {
          m_children.append(ref);
          ref->parse();
        }
        doctokenizerYYsetStatePara();
      }
      break;
    case CMD_INHERITDOC:
      handleInheritDoc();
      break;
    default:
      // we should not get here!
      ASSERT(0);
      break;
  }
  INTERNAL_ASSERT(retval==0 || retval==RetVal_OK || retval==RetVal_SimpleSec || 
         retval==TK_LISTITEM || retval==TK_ENDLIST || retval==TK_NEWPARA ||
         retval==RetVal_Section || retval==RetVal_EndList || 
         retval==RetVal_Internal || retval==RetVal_SwitchLang || 
         retval==RetVal_EndInternal
        );
  DBG(("handleCommand(%s) end retval=%x\n",qPrint(cmdName),retval));
  return retval;
}

static bool findAttribute(const HtmlAttribList &tagHtmlAttribs, 
                          const char *attrName, 
                          QCString *result) 
{

  HtmlAttribListIterator li(tagHtmlAttribs);
  HtmlAttrib *opt;
  for (li.toFirst();(opt=li.current());++li)
  {
    if (opt->name==attrName) 
    {
      *result = opt->value;
      return TRUE;
    }
  }
  return FALSE;
}

int DocPara::handleHtmlStartTag(const QCString &tagName,const HtmlAttribList &tagHtmlAttribs)
{
  DBG(("handleHtmlStartTag(%s,%d)\n",qPrint(tagName),tagHtmlAttribs.count()));
  int retval=RetVal_OK;
  int tagId = Mappers::htmlTagMapper->map(tagName);
  if (g_token->emptyTag && !(tagId&XML_CmdMask) && 
      tagId!=HTML_UNKNOWN && tagId!=HTML_IMG && tagId!=HTML_BR)
  {
      warn_doc_error(g_fileName,doctokenizerYYlineno,"HTML tags may not use the 'empty tag' XHTML syntax.");
  }
  switch (tagId)
  {
    case HTML_UL: 
      {
        DocHtmlList *list = new DocHtmlList(this,tagHtmlAttribs,DocHtmlList::Unordered);
        m_children.append(list);
        retval=list->parse();
      }
      break;
    case HTML_OL: 
      {
        DocHtmlList *list = new DocHtmlList(this,tagHtmlAttribs,DocHtmlList::Ordered);
        m_children.append(list);
        retval=list->parse();
      }
      break;
    case HTML_LI:
      if (!insideUL(this) && !insideOL(this))
      {
        warn_doc_error(g_fileName,doctokenizerYYlineno,"lonely <li> tag found");
      }
      else
      {
        retval=RetVal_ListItem;
      }
      break;
    case HTML_BOLD:
      handleStyleEnter(this,m_children,DocStyleChange::Bold,&g_token->attribs);
      break;
    case HTML_STRIKE:
      handleStyleEnter(this,m_children,DocStyleChange::Strike,&g_token->attribs);
      break;
    case HTML_UNDERLINE:
      handleStyleEnter(this,m_children,DocStyleChange::Underline,&g_token->attribs);
      break;
    case HTML_CODE:
      if (/*getLanguageFromFileName(g_fileName)==SrcLangExt_CSharp ||*/ g_xmlComment) 
        // for C# source or inside a <summary> or <remark> section we 
        // treat <code> as an XML tag (so similar to @code)
      {
        doctokenizerYYsetStateXmlCode();
        retval = handleStartCode();
      }
      else // normal HTML markup
      {
        handleStyleEnter(this,m_children,DocStyleChange::Code,&g_token->attribs);
      }
      break;
    case HTML_EMPHASIS:
      handleStyleEnter(this,m_children,DocStyleChange::Italic,&g_token->attribs);
      break;
    case HTML_DIV:
      handleStyleEnter(this,m_children,DocStyleChange::Div,&g_token->attribs);
      break;
    case HTML_SPAN:
      handleStyleEnter(this,m_children,DocStyleChange::Span,&g_token->attribs);
      break;
    case HTML_SUB:
      handleStyleEnter(this,m_children,DocStyleChange::Subscript,&g_token->attribs);
      break;
    case HTML_SUP:
      handleStyleEnter(this,m_children,DocStyleChange::Superscript,&g_token->attribs);
      break;
    case HTML_CENTER:
      handleStyleEnter(this,m_children,DocStyleChange::Center,&g_token->attribs);
      break;
    case HTML_SMALL:
      handleStyleEnter(this,m_children,DocStyleChange::Small,&g_token->attribs);
      break;
    case HTML_PRE:
      handleStyleEnter(this,m_children,DocStyleChange::Preformatted,&g_token->attribs);
      setInsidePreformatted(TRUE);
      doctokenizerYYsetInsidePre(TRUE);
      break;
    case HTML_P:
      retval=TK_NEWPARA;
      break;
    case HTML_DL:
      {
        DocHtmlDescList *list = new DocHtmlDescList(this,tagHtmlAttribs);
        m_children.append(list);
        retval=list->parse();
      }
      break;
    case HTML_DT:
      retval = RetVal_DescTitle;
      break;
    case HTML_DD:
      warn_doc_error(g_fileName,doctokenizerYYlineno,"Unexpected tag <dd> found");
      break;
    case HTML_TABLE:
      {
        DocHtmlTable *table = new DocHtmlTable(this,tagHtmlAttribs);
        m_children.append(table);
        retval=table->parse();
      }
      break;
    case HTML_TR:
      retval = RetVal_TableRow;
      break;
    case HTML_TD:
      retval = RetVal_TableCell;
      break;
    case HTML_TH:
      retval = RetVal_TableHCell;
      break;
    case HTML_CAPTION:
      warn_doc_error(g_fileName,doctokenizerYYlineno,"Unexpected tag <caption> found");
      break;
    case HTML_BR:
      {
        DocLineBreak *lb = new DocLineBreak(this);
        m_children.append(lb);
      }
      break;
    case HTML_HR:
      {
        DocHorRuler *hr = new DocHorRuler(this);
        m_children.append(hr);
      }
      break;
    case HTML_A:
      retval=handleAHref(this,m_children,tagHtmlAttribs);
      break;
    case HTML_H1:
      retval=handleHtmlHeader(tagHtmlAttribs,1);
      break;
    case HTML_H2:
      retval=handleHtmlHeader(tagHtmlAttribs,2);
      break;
    case HTML_H3:
      retval=handleHtmlHeader(tagHtmlAttribs,3);
      break;
    case HTML_H4:
      retval=handleHtmlHeader(tagHtmlAttribs,4);
      break;
    case HTML_H5:
      retval=handleHtmlHeader(tagHtmlAttribs,5);
      break;
    case HTML_H6:
      retval=handleHtmlHeader(tagHtmlAttribs,6);
      break;
    case HTML_IMG:
      {
        handleImg(this,m_children,tagHtmlAttribs);
      }
      break;
    case HTML_BLOCKQUOTE:
      {
        DocHtmlBlockQuote *block = new DocHtmlBlockQuote(this,tagHtmlAttribs);
        m_children.append(block);
        retval = block->parse();
      }
      break;

    case XML_SUMMARY:
    case XML_REMARKS:
    case XML_EXAMPLE:
      g_xmlComment=TRUE;
      // fall through
    case XML_VALUE:
    case XML_PARA:
      if (!m_children.isEmpty())
      {
        retval = TK_NEWPARA;
      }
      break;
    case XML_DESCRIPTION:
      if (insideTable(this))
      {
        retval=RetVal_TableCell;
      }
      break;
    case XML_C:
      handleStyleEnter(this,m_children,DocStyleChange::Code,&g_token->attribs);
      break;
    case XML_PARAM:
    case XML_TYPEPARAM:
      {
        g_xmlComment=TRUE;
        QCString paramName;
        if (findAttribute(tagHtmlAttribs,"name",&paramName))
        {
          if (paramName.isEmpty())
          {
            if (Config_getBool(WARN_NO_PARAMDOC))
            {
              warn_doc_error(g_fileName,doctokenizerYYlineno,"empty 'name' attribute for <param%s> tag.",tagId==XML_PARAM?"":"type");
            }
          }
          else
          {
            retval = handleParamSection(paramName,
                tagId==XML_PARAM ? DocParamSect::Param : DocParamSect::TemplateParam,
                TRUE);
          }
        }
        else
        {
          warn_doc_error(g_fileName,doctokenizerYYlineno,"Missing 'name' attribute from <param%s> tag.",tagId==XML_PARAM?"":"type");
        }
      }
      break;
    case XML_PARAMREF:
    case XML_TYPEPARAMREF:
      {
        QCString paramName;
        if (findAttribute(tagHtmlAttribs,"name",&paramName))
        {
          //printf("paramName=%s\n",paramName.data());
          m_children.append(new DocStyleChange(this,g_nodeStack.count(),DocStyleChange::Italic,TRUE));
          m_children.append(new DocWord(this,paramName)); 
          m_children.append(new DocStyleChange(this,g_nodeStack.count(),DocStyleChange::Italic,FALSE));
          if (retval!=TK_WORD) m_children.append(new DocWhiteSpace(this," "));
        }
        else
        {
          warn_doc_error(g_fileName,doctokenizerYYlineno,"Missing 'name' attribute from <param%sref> tag.",tagId==XML_PARAMREF?"":"type");
        }
      }
      break;
    case XML_EXCEPTION:
      {
        g_xmlComment=TRUE;
        QCString exceptName;
        if (findAttribute(tagHtmlAttribs,"cref",&exceptName))
        {
          unescapeCRef(exceptName);
          retval = handleParamSection(exceptName,DocParamSect::Exception,TRUE);
        }
        else
        {
          warn_doc_error(g_fileName,doctokenizerYYlineno,"Missing 'cref' attribute from <exception> tag.");
        }
      }
      break;
    case XML_ITEM:
    case XML_LISTHEADER:
      if (insideTable(this))
      {
        retval=RetVal_TableRow;
      }
      else if (insideUL(this) || insideOL(this))
      {
        retval=RetVal_ListItem;
      }
      else
      {
        warn_doc_error(g_fileName,doctokenizerYYlineno,"lonely <item> tag found");
      }
      break;
    case XML_RETURNS:
      g_xmlComment=TRUE;
      retval = handleSimpleSection(DocSimpleSect::Return,TRUE);
      g_hasReturnCommand=TRUE;
      break;
    case XML_TERM:
      //m_children.append(new DocStyleChange(this,g_nodeStack.count(),DocStyleChange::Bold,TRUE));
      if (insideTable(this))
      {
        retval=RetVal_TableCell;
      }
      break;
    case XML_SEE:
      // I'm not sure if <see> is the same as <seealso> or if it
      // should you link a member without producing a section. The
      // C# specification is extremely vague about this (but what else 
      // can we expect from Microsoft...)
      {
        QCString cref;
        //printf("XML_SEE: empty tag=%d\n",g_token->emptyTag);
        if (findAttribute(tagHtmlAttribs,"cref",&cref))
        {
          unescapeCRef(cref);
          if (g_token->emptyTag) // <see cref="..."/> style
          {
            bool inSeeBlock = g_inSeeBlock;
            g_token->name = cref;
            g_inSeeBlock = TRUE;
            handleLinkedWord(this,m_children,TRUE);
            g_inSeeBlock = inSeeBlock;
          }
          else // <see cref="...">...</see> style
          {
            //DocRef *ref = new DocRef(this,cref);
            //m_children.append(ref);
            //ref->parse();
            doctokenizerYYsetStatePara();
            DocLink *lnk = new DocLink(this,cref);
            m_children.append(lnk);
            QCString leftOver = lnk->parse(FALSE,TRUE);
            if (!leftOver.isEmpty())
            {
              m_children.append(new DocWord(this,leftOver));
            }
          }
        }
        else if (findAttribute(tagHtmlAttribs,"langword",&cref)) // <see langword="..."/> or <see langword="..."></see>
        {
          bool inSeeBlock = g_inSeeBlock;
          g_token->name = cref;
          g_inSeeBlock = TRUE;
          m_children.append(new DocStyleChange(this,g_nodeStack.count(),DocStyleChange::Code,TRUE));
          handleLinkedWord(this,m_children,TRUE);
          m_children.append(new DocStyleChange(this,g_nodeStack.count(),DocStyleChange::Code,FALSE));
          g_inSeeBlock = inSeeBlock;
        }
        else
        {
          warn_doc_error(g_fileName,doctokenizerYYlineno,"Missing 'cref' or 'langword' attribute from <see> tag.");
        }
      }
      break;
    case XML_SEEALSO:
      {
        g_xmlComment=TRUE;
        QCString cref;
        if (findAttribute(tagHtmlAttribs,"cref",&cref))
        {
          unescapeCRef(cref);
          // Look for an existing "see" section
          DocSimpleSect *ss=0;
          QListIterator<DocNode> cli(m_children);
          DocNode *n;
          for (cli.toFirst();(n=cli.current());++cli)
          {
            if (n->kind()==Kind_SimpleSect && ((DocSimpleSect *)n)->type()==DocSimpleSect::See)
            {
              ss = (DocSimpleSect *)n;
            }
          }

          if (!ss)  // start new section
          {
            ss=new DocSimpleSect(this,DocSimpleSect::See);
            m_children.append(ss);
          }

          ss->appendLinkWord(cref);
          retval = RetVal_OK;
        }
        else
        {
          warn_doc_error(g_fileName,doctokenizerYYlineno,"Missing 'cref' attribute from <seealso> tag.");
        }
      }
      break;
    case XML_LIST:
      {
        QCString type;
        findAttribute(tagHtmlAttribs,"type",&type);
        DocHtmlList::Type listType = DocHtmlList::Unordered;
        HtmlAttribList emptyList;
        if (type=="number")
        {
          listType=DocHtmlList::Ordered;
        }
        if (type=="table")
        {
          DocHtmlTable *table = new DocHtmlTable(this,emptyList);
          m_children.append(table);
          retval=table->parseXml();
        }
        else
        {
          DocHtmlList *list = new DocHtmlList(this,emptyList,listType);
          m_children.append(list);
          retval=list->parseXml();
        }
      }
      break;
    case XML_INCLUDE:
    case XML_PERMISSION:
      // These tags are defined in .Net but are currently unsupported
      g_xmlComment=TRUE;
      break;
    case HTML_UNKNOWN:
      warn_doc_error(g_fileName,doctokenizerYYlineno,"Unsupported xml/html tag <%s> found", qPrint(tagName));
      m_children.append(new DocWord(this, "<"+tagName+tagHtmlAttribs.toString()+">"));
      break;
  case XML_INHERITDOC:
      handleInheritDoc();
      break;
  default:
      // we should not get here!
      ASSERT(0);
      break;
  }
  return retval;
}

int DocPara::handleHtmlEndTag(const QCString &tagName)
{
  DBG(("handleHtmlEndTag(%s)\n",qPrint(tagName)));
  int tagId = Mappers::htmlTagMapper->map(tagName);
  int retval=RetVal_OK;
  switch (tagId)
  {
    case HTML_UL: 
      if (!insideUL(this))
      {
        warn_doc_error(g_fileName,doctokenizerYYlineno,"found </ul> tag without matching <ul>");
      }
      else
      {
        retval=RetVal_EndList;
      }
      break;
    case HTML_OL: 
      if (!insideOL(this))
      {
        warn_doc_error(g_fileName,doctokenizerYYlineno,"found </ol> tag without matching <ol>");
      }
      else
      {
        retval=RetVal_EndList;
      }
      break;
    case HTML_LI:
      if (!insideLI(this))
      {
        warn_doc_error(g_fileName,doctokenizerYYlineno,"found </li> tag without matching <li>");
      }
      else
      {
        // ignore </li> tags
      }
      break;
    case HTML_BLOCKQUOTE:
      retval=RetVal_EndBlockQuote;
      break;
    //case HTML_PRE:
    //  if (!insidePRE(this))
    //  {
    //    warn_doc_error(g_fileName,doctokenizerYYlineno,"found </pre> tag without matching <pre>");
    //  }
    //  else
    //  {
    //    retval=RetVal_EndPre;
    //  }
    //  break;
    case HTML_BOLD:
      handleStyleLeave(this,m_children,DocStyleChange::Bold,"b");
      break;
    case HTML_STRIKE:
      handleStyleLeave(this,m_children,DocStyleChange::Strike,"strike");
      break;
    case HTML_UNDERLINE:
      handleStyleLeave(this,m_children,DocStyleChange::Underline,"u");
      break;
    case HTML_CODE:
      handleStyleLeave(this,m_children,DocStyleChange::Code,"code");
      break;
    case HTML_EMPHASIS:
      handleStyleLeave(this,m_children,DocStyleChange::Italic,"em");
      break;
    case HTML_DIV:
      handleStyleLeave(this,m_children,DocStyleChange::Div,"div");
      break;
    case HTML_SPAN:
      handleStyleLeave(this,m_children,DocStyleChange::Span,"span");
      break;
    case HTML_SUB:
      handleStyleLeave(this,m_children,DocStyleChange::Subscript,"sub");
      break;
    case HTML_SUP:
      handleStyleLeave(this,m_children,DocStyleChange::Superscript,"sup");
      break;
    case HTML_CENTER:
      handleStyleLeave(this,m_children,DocStyleChange::Center,"center");
      break;
    case HTML_SMALL:
      handleStyleLeave(this,m_children,DocStyleChange::Small,"small");
      break;
    case HTML_PRE:
      handleStyleLeave(this,m_children,DocStyleChange::Preformatted,"pre");
      setInsidePreformatted(FALSE);
      doctokenizerYYsetInsidePre(FALSE);
      break;
    case HTML_P:
      retval=TK_NEWPARA;
      break;
    case HTML_DL:
      retval=RetVal_EndDesc;
      break;
    case HTML_DT:
      // ignore </dt> tag
      break;
    case HTML_DD:
      // ignore </dd> tag
      break;
    case HTML_TABLE:
      retval=RetVal_EndTable;
      break;
    case HTML_TR:
      // ignore </tr> tag
      break;
    case HTML_TD:
      // ignore </td> tag
      break;
    case HTML_TH:
      // ignore </th> tag
      break;
    case HTML_CAPTION:
      warn_doc_error(g_fileName,doctokenizerYYlineno,"Unexpected tag </caption> found");
      break;
    case HTML_BR:
      warn_doc_error(g_fileName,doctokenizerYYlineno,"Illegal </br> tag found\n");
      break;
    case HTML_H1:
      warn_doc_error(g_fileName,doctokenizerYYlineno,"Unexpected tag </h1> found");
      break;
    case HTML_H2:
      warn_doc_error(g_fileName,doctokenizerYYlineno,"Unexpected tag </h2> found");
      break;
    case HTML_H3:
      warn_doc_error(g_fileName,doctokenizerYYlineno,"Unexpected tag </h3> found");
      break;
    case HTML_H4:
      warn_doc_error(g_fileName,doctokenizerYYlineno,"Unexpected tag </h4> found");
      break;
    case HTML_H5:
      warn_doc_error(g_fileName,doctokenizerYYlineno,"Unexpected tag </h5> found");
      break;
    case HTML_H6:
      warn_doc_error(g_fileName,doctokenizerYYlineno,"Unexpected tag </h6> found");
      break;
    case HTML_IMG:
      warn_doc_error(g_fileName,doctokenizerYYlineno,"Unexpected tag </img> found");
      break;
    case HTML_HR:
      warn_doc_error(g_fileName,doctokenizerYYlineno,"Unexpected tag </hr> found");
      break;
    case HTML_A:
      //warn_doc_error(g_fileName,doctokenizerYYlineno,"Unexpected tag </a> found");
      // ignore </a> tag (can be part of <a name=...></a>
      break;

    case XML_TERM:
      //m_children.append(new DocStyleChange(this,g_nodeStack.count(),DocStyleChange::Bold,FALSE));
      break;
    case XML_SUMMARY:
    case XML_REMARKS:
    case XML_PARA:
    case XML_VALUE:
    case XML_EXAMPLE:
    case XML_PARAM:
    case XML_LIST:
    case XML_TYPEPARAM:
    case XML_RETURNS:
    case XML_SEE:
    case XML_SEEALSO:
    case XML_EXCEPTION:
    case XML_INHERITDOC:
      retval = RetVal_CloseXml;
      break;
    case XML_C:
      handleStyleLeave(this,m_children,DocStyleChange::Code,"c");
      break;
    case XML_ITEM:
    case XML_LISTHEADER:
    case XML_INCLUDE:
    case XML_PERMISSION:
    case XML_DESCRIPTION:
    case XML_PARAMREF:
    case XML_TYPEPARAMREF:
      // These tags are defined in .Net but are currently unsupported
      break;
    case HTML_UNKNOWN:
      warn_doc_error(g_fileName,doctokenizerYYlineno,"Unsupported xml/html tag </%s> found", qPrint(tagName));
      m_children.append(new DocWord(this,"</"+tagName+">"));
      break;
    default:
      // we should not get here!
      warn_doc_error(g_fileName,doctokenizerYYlineno,"Unexpected end tag %s\n",qPrint(tagName));
      ASSERT(0);
      break;
  }
  return retval;
}

int DocPara::parse()
{
  DBG(("DocPara::parse() start\n"));
  g_nodeStack.push(this);
  // handle style commands "inherited" from the previous paragraph
  handleInitialStyleCommands(this,m_children);
  int tok;
  int retval=0;
  while ((tok=doctokenizerYYlex())) // get the next token
  {
reparsetoken:
    DBG(("token %s at %d",tokToString(tok),doctokenizerYYlineno));
<<<<<<< HEAD
    if (tok==TK_WORD || tok==TK_LNKWORD || tok==TK_SYMBOL || tok==TK_URL || 
        tok==TK_COMMAND_AT || tok == TK_COMMAND_BS || tok==TK_HTMLTAG
=======
    if (tok==TK_WORD || tok==TK_LNKWORD || tok==TK_SYMBOL || tok==TK_EMOJI || tok==TK_URL || 
        tok==TK_COMMAND || tok==TK_HTMLTAG
>>>>>>> e7fde5d6
       )
    {
      DBG((" name=%s",qPrint(g_token->name)));
    }
    DBG(("\n"));
    switch(tok)
    {
      case TK_WORD:
        m_children.append(new DocWord(this,g_token->name));
        break;
      case TK_LNKWORD:
        handleLinkedWord(this,m_children);
        break;
      case TK_URL:
        m_children.append(new DocURL(this,g_token->name,g_token->isEMailAddr));
        break;
      case TK_WHITESPACE:
        {
          // prevent leading whitespace and collapse multiple whitespace areas
          DocNode::Kind k;
          if (insidePRE(this) || // all whitespace is relevant
              (
               // remove leading whitespace 
               !m_children.isEmpty()  && 
               // and whitespace after certain constructs
               (k=m_children.getLast()->kind())!=DocNode::Kind_HtmlDescList &&
               k!=DocNode::Kind_HtmlTable &&
               k!=DocNode::Kind_HtmlList &&
               k!=DocNode::Kind_SimpleSect &&
               k!=DocNode::Kind_AutoList &&
               k!=DocNode::Kind_SimpleList &&
               /*k!=DocNode::Kind_Verbatim &&*/
               k!=DocNode::Kind_HtmlHeader &&
               k!=DocNode::Kind_HtmlBlockQuote &&
               k!=DocNode::Kind_ParamSect &&
               k!=DocNode::Kind_XRefItem
              )
             )
          {
            m_children.append(new DocWhiteSpace(this,g_token->chars));
          }
        }
        break;
      case TK_LISTITEM:
        {
          DBG(("found list item at %d parent=%d\n",g_token->indent,parent()->kind()));
          DocNode *n=parent();
          while (n && n->kind()!=DocNode::Kind_AutoList) n=n->parent();
          if (n) // we found an auto list up in the hierarchy
          {
            DocAutoList *al = (DocAutoList *)n;
            DBG(("previous list item at %d\n",al->indent()));
            if (al->indent()>=g_token->indent) 
              // new item at the same or lower indent level
            {
              retval=TK_LISTITEM;
              goto endparagraph;
            }
          }

          // determine list depth
          int depth = 0;
          n=parent();
          while(n) 
          {
            if (n->kind() == DocNode::Kind_AutoList && 
                ((DocAutoList*)n)->isEnumList()) depth++;
            n=n->parent();
          }

          // first item or sub list => create new list
          DocAutoList *al=0;
          do
          {
            al = new DocAutoList(this,g_token->indent,
                                 g_token->isEnumList,depth);
            m_children.append(al);
            retval = al->parse();
          } while (retval==TK_LISTITEM &&         // new list
              al->indent()==g_token->indent  // at same indent level
              );

          // check the return value
          if (retval==RetVal_SimpleSec) // auto list ended due to simple section command
          {
            // Reparse the token that ended the section at this level,
            // so a new simple section will be started at this level.
            // This is the same as unputting the last read token and continuing.
            g_token->name = g_token->simpleSectName;
            if (g_token->name.left(4)=="rcs:") // RCS section
            {
              g_token->name = g_token->name.mid(4);
              g_token->text = g_token->simpleSectText;
              tok = TK_RCSTAG;
            }
            else // other section
            {
              tok = TK_COMMAND_BS;
            }
            DBG(("reparsing command %s\n",qPrint(g_token->name)));
            goto reparsetoken;
          }
          else if (retval==TK_ENDLIST)
          {
            if (al->indent()>g_token->indent) // end list
            {
              goto endparagraph;
            }
            else // continue with current paragraph
            {
            }
          }
          else // paragraph ended due to TK_NEWPARA, TK_LISTITEM, or EOF
          {
            goto endparagraph;
          }
        }
        break;
      case TK_ENDLIST:     
        DBG(("Found end of list inside of paragraph at line %d\n",doctokenizerYYlineno));
        if (parent()->kind()==DocNode::Kind_AutoListItem)
        {
          ASSERT(parent()->parent()->kind()==DocNode::Kind_AutoList);
          DocAutoList *al = (DocAutoList *)parent()->parent();
          if (al->indent()>=g_token->indent)
          {
            // end of list marker ends this paragraph
            retval=TK_ENDLIST;
            goto endparagraph;
          }
          else
          {
            warn_doc_error(g_fileName,doctokenizerYYlineno,"End of list marker found "
                "has invalid indent level");
          }
        }
        else
        {
          warn_doc_error(g_fileName,doctokenizerYYlineno,"End of list marker found without any preceding "
              "list items");
        }
        break;
      case TK_COMMAND_AT:
        // fall through
      case TK_COMMAND_BS:
        {
          // see if we have to start a simple section
          int cmd = Mappers::cmdMapper->map(g_token->name);
          DocNode *n=parent();
          while (n && 
              n->kind()!=DocNode::Kind_SimpleSect && 
              n->kind()!=DocNode::Kind_ParamSect
              ) 
          {
            n=n->parent();
          }
          if (cmd&SIMPLESECT_BIT)
          {
            if (n)  // already in a simple section
            {
              // simple section cannot start in this paragraph, need
              // to unwind the stack and remember the command.
              g_token->simpleSectName = g_token->name.copy();
              retval=RetVal_SimpleSec;
              goto endparagraph;
            }
          }
          // see if we are in a simple list
          n=parent();
          while (n && n->kind()!=DocNode::Kind_SimpleListItem) n=n->parent();
          if (n)
          {
            if (cmd==CMD_LI)
            {
              retval=RetVal_ListItem;
              goto endparagraph;
            }
          }

          // handle the command
          retval=handleCommand(g_token->name,tok);
          DBG(("handleCommand returns %x\n",retval));

          // check the return value
          if (retval==RetVal_SimpleSec)
          {
            // Reparse the token that ended the section at this level,
            // so a new simple section will be started at this level.
            // This is the same as unputting the last read token and continuing.
            g_token->name = g_token->simpleSectName;
            if (g_token->name.left(4)=="rcs:") // RCS section
            {
              g_token->name = g_token->name.mid(4);
              g_token->text = g_token->simpleSectText;
              tok = TK_RCSTAG;
            }
            else // other section
            {
              tok = TK_COMMAND_BS;
            }
            DBG(("reparsing command %s\n",qPrint(g_token->name)));
            goto reparsetoken;
          }
          else if (retval==RetVal_OK) 
          {
            // the command ended normally, keep scanning for new tokens.
            retval = 0;
          }
          else if (retval>0 && retval<RetVal_OK)
          { 
            // the command ended with a new command, reparse this token
            tok = retval;
            goto reparsetoken;
          }
          else // end of file, end of paragraph, start or end of section 
            // or some auto list marker
          {
            goto endparagraph;
          }
        }
        break;
      case TK_HTMLTAG:    
        {
          if (!g_token->endTag) // found a start tag
          {
            retval = handleHtmlStartTag(g_token->name,g_token->attribs);
          }
          else // found an end tag
          {
            retval = handleHtmlEndTag(g_token->name);
          }
          if (retval==RetVal_OK) 
          {
            // the command ended normally, keep scanner for new tokens.
            retval = 0;
          }
          else
          {
            goto endparagraph;
          }
        }
        break;
      case TK_SYMBOL:     
        {
          DocSymbol::SymType s = DocSymbol::decodeSymbol(g_token->name);
          if (s!=DocSymbol::Sym_Unknown)
          {
            m_children.append(new DocSymbol(this,s));
          }
          else
          {
            warn_doc_error(g_fileName,doctokenizerYYlineno,"Unsupported symbol %s found",
                qPrint(g_token->name));
          }
          break;
        }
      case TK_EMOJI:     
        {
          int s = DocEmoji::decodeEmoji(g_token->name);
          if (s!=0)
          {
            m_children.append(new DocEmoji(this,s));
          }
          else
          {
            warn_doc_error(g_fileName,doctokenizerYYlineno,"Unsupported emoji '%s' found",
                qPrint(g_token->name));
          }
          break;
        }
      case TK_NEWPARA:     
        retval=TK_NEWPARA;
        goto endparagraph;
      case TK_RCSTAG:
        {
          DocNode *n=parent();
          while (n && 
              n->kind()!=DocNode::Kind_SimpleSect && 
              n->kind()!=DocNode::Kind_ParamSect
              ) 
          {
            n=n->parent();
          }
          if (n)  // already in a simple section
          {
            // simple section cannot start in this paragraph, need
            // to unwind the stack and remember the command.
            g_token->simpleSectName = "rcs:"+g_token->name;
            g_token->simpleSectText = g_token->text;
            retval=RetVal_SimpleSec;
            goto endparagraph;
          }

          // see if we are in a simple list
          DocSimpleSect *ss=new DocSimpleSect(this,DocSimpleSect::Rcs);
          m_children.append(ss);
          ss->parseRcs();
        }
        break;
      default:
        warn_doc_error(g_fileName,doctokenizerYYlineno,
            "Found unexpected token (id=%x)\n",tok);
        break;
    }
  }
  retval=0;
endparagraph:
  handlePendingStyleCommands(this,m_children);
  DocNode *n = g_nodeStack.pop();
  ASSERT(n==this);
  DBG(("DocPara::parse() end retval=%x\n",retval));
  INTERNAL_ASSERT(retval==0 || retval==TK_NEWPARA || retval==TK_LISTITEM || 
         retval==TK_ENDLIST || retval>RetVal_OK 
	);

  return retval; 
}

//--------------------------------------------------------------------------

int DocSection::parse()
{
  DBG(("DocSection::parse() start %s level=%d\n",qPrint(g_token->sectionId),m_level));
  int retval=RetVal_OK;
  g_nodeStack.push(this);

  SectionInfo *sec;
  if (!m_id.isEmpty())
  {
    sec=Doxygen::sectionDict->find(m_id);
    if (sec)
    {
      m_file   = sec->fileName;
      m_anchor = sec->label;
      m_title  = sec->title;
      if (m_title.isEmpty()) m_title = sec->label;
      if (g_sectionDict && g_sectionDict->find(m_id)==0)
      {
        g_sectionDict->append(m_id,sec);
      }
    }
  }

  // first parse any number of paragraphs
  bool isFirst=TRUE;
  DocPara *lastPar=0;
  do
  {
    DocPara *par = new DocPara(this);
    if (isFirst) { par->markFirst(); isFirst=FALSE; }
    retval=par->parse();
    if (!par->isEmpty()) 
    {
      m_children.append(par);
      lastPar=par;
    }
    else
    {
      delete par;
    }
    if (retval==TK_LISTITEM)
    {
      warn_doc_error(g_fileName,doctokenizerYYlineno,"Invalid list item found");
    }
    if (retval==RetVal_Internal)
    {
      DocInternal *in = new DocInternal(this);
      m_children.append(in);
      retval = in->parse(m_level+1);
      if (retval==RetVal_EndInternal)
      {
        retval=RetVal_OK;
      }
    }
  } while (retval!=0 && 
           retval!=RetVal_Section       &&
           retval!=RetVal_Subsection    &&
           retval!=RetVal_Subsubsection &&
           retval!=RetVal_Paragraph     &&
           retval!=RetVal_EndInternal
          );

  if (lastPar) lastPar->markLast();

  //printf("m_level=%d <-> %d\n",m_level,Doxygen::subpageNestingLevel);

  if (retval==RetVal_Subsection && m_level==Doxygen::subpageNestingLevel+1)
  {
    // then parse any number of nested sections
    while (retval==RetVal_Subsection) // more sections follow
    {
      //SectionInfo *sec=Doxygen::sectionDict[g_token->sectionId];
      DocSection *s=new DocSection(this,
          QMIN(2+Doxygen::subpageNestingLevel,5),g_token->sectionId);
      m_children.append(s);
      retval = s->parse();
    }
  }
  else if (retval==RetVal_Subsubsection && m_level==Doxygen::subpageNestingLevel+2)
  {
    // then parse any number of nested sections
    while (retval==RetVal_Subsubsection) // more sections follow
    {
      //SectionInfo *sec=Doxygen::sectionDict[g_token->sectionId];
      DocSection *s=new DocSection(this,
          QMIN(3+Doxygen::subpageNestingLevel,5),g_token->sectionId);
      m_children.append(s);
      retval = s->parse();
    }
  }
  else if (retval==RetVal_Paragraph && m_level==QMIN(5,Doxygen::subpageNestingLevel+3))
  {
    // then parse any number of nested sections
    while (retval==RetVal_Paragraph) // more sections follow
    {
      //SectionInfo *sec=Doxygen::sectionDict[g_token->sectionId];
      DocSection *s=new DocSection(this,
          QMIN(4+Doxygen::subpageNestingLevel,5),g_token->sectionId);
      m_children.append(s);
      retval = s->parse();
    }
  }
  else if ((m_level<=1+Doxygen::subpageNestingLevel && retval==RetVal_Subsubsection) ||
           (m_level<=2+Doxygen::subpageNestingLevel && retval==RetVal_Paragraph)
          )
  {
    int level = (retval==RetVal_Subsubsection) ? 3 : 4;
    warn_doc_error(g_fileName,doctokenizerYYlineno,"Unexpected %s "
            "command found inside %s!",
            sectionLevelToName[level],sectionLevelToName[m_level]);
    retval=0; // stop parsing
  }
  else
  {
  }

  INTERNAL_ASSERT(retval==0 || 
                  retval==RetVal_Section || 
                  retval==RetVal_Subsection || 
                  retval==RetVal_Subsubsection || 
                  retval==RetVal_Paragraph || 
                  retval==RetVal_Internal ||
                  retval==RetVal_EndInternal
                 );

  DBG(("DocSection::parse() end: retval=%x\n",retval));
  DocNode *n = g_nodeStack.pop();
  ASSERT(n==this);
  return retval;
}

//--------------------------------------------------------------------------

void DocText::parse()
{
  DBG(("DocText::parse() start\n"));
  g_nodeStack.push(this);
  doctokenizerYYsetStateText();
  
  int tok;
  while ((tok=doctokenizerYYlex())) // get the next token
  {
    switch(tok)
    {
      case TK_WORD:        
	m_children.append(new DocWord(this,g_token->name));
	break;
      case TK_WHITESPACE:  
        m_children.append(new DocWhiteSpace(this,g_token->chars));
	break;
      case TK_SYMBOL:     
        {
          DocSymbol::SymType s = DocSymbol::decodeSymbol(g_token->name);
          if (s!=DocSymbol::Sym_Unknown)
          {
            m_children.append(new DocSymbol(this,s));
          }
          else
          {
            warn_doc_error(g_fileName,doctokenizerYYlineno,"Unsupported symbol %s found",
                qPrint(g_token->name));
          }
        }
        break;
<<<<<<< HEAD
      case TK_COMMAND_AT:
        // fall through
      case TK_COMMAND_BS:
=======
      case TK_EMOJI:     
        {
          int s = DocSymbol::decodeSymbol(g_token->name);
          if (s!=0)
          {
            m_children.append(new DocEmoji(this,s));
          }
          else
          {
            warn_doc_error(g_fileName,doctokenizerYYlineno,"Unsupported emoji '%s' found",
                qPrint(g_token->name));
          }
        }
        break;
      case TK_COMMAND: 
>>>>>>> e7fde5d6
        switch (Mappers::cmdMapper->map(g_token->name))
        {
          case CMD_BSLASH:
            m_children.append(new DocSymbol(this,DocSymbol::Sym_BSlash));
            break;
          case CMD_AT:
            m_children.append(new DocSymbol(this,DocSymbol::Sym_At));
            break;
          case CMD_LESS:
            m_children.append(new DocSymbol(this,DocSymbol::Sym_Less));
            break;
          case CMD_GREATER:
            m_children.append(new DocSymbol(this,DocSymbol::Sym_Greater));
            break;
          case CMD_AMP:
            m_children.append(new DocSymbol(this,DocSymbol::Sym_Amp));
            break;
          case CMD_DOLLAR:
            m_children.append(new DocSymbol(this,DocSymbol::Sym_Dollar));
            break;
          case CMD_HASH:
            m_children.append(new DocSymbol(this,DocSymbol::Sym_Hash));
            break;
          case CMD_COLON:
            m_children.append(new DocSymbol(this,DocSymbol::Sym_Colon));
            break;
          case CMD_DCOLON:
            m_children.append(new DocSymbol(this,DocSymbol::Sym_DoubleColon));
            break;
          case CMD_PERCENT:
            m_children.append(new DocSymbol(this,DocSymbol::Sym_Percent));
            break;
          case CMD_NDASH:
            m_children.append(new DocSymbol(this,DocSymbol::Sym_Minus));
            m_children.append(new DocSymbol(this,DocSymbol::Sym_Minus));
            break;
          case CMD_MDASH:
            m_children.append(new DocSymbol(this,DocSymbol::Sym_Minus));
            m_children.append(new DocSymbol(this,DocSymbol::Sym_Minus));
            m_children.append(new DocSymbol(this,DocSymbol::Sym_Minus));
            break;
          case CMD_QUOTE:
            m_children.append(new DocSymbol(this,DocSymbol::Sym_Quot));
            break;
          case CMD_PUNT:
            m_children.append(new DocSymbol(this,DocSymbol::Sym_Dot));
            break;
          case CMD_PLUS:
            m_children.append(new DocSymbol(this,DocSymbol::Sym_Plus));
            break;
          case CMD_MINUS:
            m_children.append(new DocSymbol(this,DocSymbol::Sym_Minus));
            break;
          default:
            warn_doc_error(g_fileName,doctokenizerYYlineno,"Unexpected command `%s' found",
                      qPrint(g_token->name));
            break;
        }
        break;
      default:
        warn_doc_error(g_fileName,doctokenizerYYlineno,"Unexpected token %s",
            tokToString(tok));
        break;
    }
  }

  handleUnclosedStyleCommands();

  DocNode *n = g_nodeStack.pop();
  ASSERT(n==this);
  DBG(("DocText::parse() end\n"));
}


//--------------------------------------------------------------------------

void DocRoot::parse()
{
  DBG(("DocRoot::parse() start\n"));
  g_nodeStack.push(this);
  doctokenizerYYsetStatePara();
  int retval=0;

  // first parse any number of paragraphs
  bool isFirst=TRUE;
  DocPara *lastPar=0;
  do
  {
    DocPara *par = new DocPara(this);
    if (isFirst) { par->markFirst(); isFirst=FALSE; }
    retval=par->parse();
    if (!par->isEmpty()) 
    {
      m_children.append(par);
      lastPar=par;
    }
    else
    {
      delete par;
    }
    if (retval==TK_LISTITEM)
    {
      warn_doc_error(g_fileName,doctokenizerYYlineno,"Invalid list item found");
    }
    else if (retval==RetVal_Subsection)
    {
      warn_doc_error(g_fileName,doctokenizerYYlineno,"found subsection command outside of section context!");
    }
    else if (retval==RetVal_Subsubsection)
    {
      warn_doc_error(g_fileName,doctokenizerYYlineno,"found subsubsection command outside of subsection context!");
    }
    else if (retval==RetVal_Paragraph)
    {
      warn_doc_error(g_fileName,doctokenizerYYlineno,"found paragraph command outside of subsubsection context!");
    }
    if (retval==RetVal_Internal)
    {
      DocInternal *in = new DocInternal(this);
      m_children.append(in);
      retval = in->parse(1);
    }
  } while (retval!=0 && retval!=RetVal_Section);
  if (lastPar) lastPar->markLast();

  //printf("DocRoot::parse() retval=%d %d\n",retval,RetVal_Section);
  // then parse any number of level1 sections
  while (retval==RetVal_Section)
  {
    SectionInfo *sec=Doxygen::sectionDict->find(g_token->sectionId);
    if (sec)
    {
      DocSection *s=new DocSection(this,
          QMIN(1+Doxygen::subpageNestingLevel,5),g_token->sectionId);
      m_children.append(s);
      retval = s->parse();
    }
    else
    {
      warn_doc_error(g_fileName,doctokenizerYYlineno,"Invalid section id `%s'; ignoring section",qPrint(g_token->sectionId));
      retval = 0;
    }
  }

  handleUnclosedStyleCommands();

  DocNode *n = g_nodeStack.pop();
  ASSERT(n==this);
  DBG(("DocRoot::parse() end\n"));
}

static QCString extractCopyDocId(const char *data, uint &j, uint len)
{
  uint s=j;
  uint e=j;
  int round=0;
  bool insideDQuote=FALSE;
  bool insideSQuote=FALSE;
  bool found=FALSE;
  while (j<len && !found)
  {
    if (!insideSQuote && !insideDQuote)
    {
      switch (data[j])
      {
        case '(': round++; break;
        case ')': round--; break;
        case '"': insideDQuote=TRUE; break;
        case '\'': insideSQuote=TRUE; break;
        case ' ':  // fall through
        case '\t': // fall through
        case '\n': 
          found=(round==0);
          break;
      }
    }
    else if (insideSQuote) // look for single quote end
    {
      if (data[j]=='\'' && (j==0 || data[j]!='\\'))
      {
        insideSQuote=FALSE;
      }
    }
    else if (insideDQuote) // look for double quote end
    {
      if (data[j]=='"' && (j==0 || data[j]!='\\'))
      {
        insideDQuote=FALSE;
      }
    }
    if (!found) j++;
  }
  if (qstrncmp(data+j," const",6)==0)
  {
    j+=6;
  }
  else if (qstrncmp(data+j," volatile",9)==0)
  {
    j+=9;
  }
  e=j;
  QCString id(e-s+1);
  if (e>s) memcpy(id.rawData(),data+s,e-s);
  id.at(e-s)='\0';
  //printf("extractCopyDocId='%s' input='%s'\n",id.data(),&data[s]);
  return id;
}

// macro to check if the input starts with a specific command.
// note that data[i] should point to the start of the command (\ or @ character)
// and the sizeof(str) returns the size of str including the '\0' terminator;
// a fact we abuse to skip over the start of the command character.
#define CHECK_FOR_COMMAND(str,action) \
   do if ((i+sizeof(str)<len) && qstrncmp(data+i+1,str,sizeof(str)-1)==0) \
   { j=i+sizeof(str); action; } while(0)

static uint isCopyBriefOrDetailsCmd(const char *data, uint i,uint len,bool &brief)
{
  int j=0;
  if (i==0 || (data[i-1]!='@' && data[i-1]!='\\')) // not an escaped command
  {
    CHECK_FOR_COMMAND("copybrief",brief=TRUE);    // @copybrief or \copybrief
    CHECK_FOR_COMMAND("copydetails",brief=FALSE); // @copydetails or \copydetails
  }
  return j;
}

static uint isVerbatimSection(const char *data,uint i,uint len,QCString &endMarker)
{
  int j=0;
  if (i==0 || (data[i-1]!='@' && data[i-1]!='\\')) // not an escaped command
  {
    CHECK_FOR_COMMAND("dot",endMarker="enddot");
    CHECK_FOR_COMMAND("code",endMarker="endcode");
    CHECK_FOR_COMMAND("msc",endMarker="endmsc");
    CHECK_FOR_COMMAND("verbatim",endMarker="endverbatim");
    CHECK_FOR_COMMAND("latexonly",endMarker="endlatexonly");
    CHECK_FOR_COMMAND("htmlonly",endMarker="endhtmlonly");
    CHECK_FOR_COMMAND("xmlonly",endMarker="endxmlonly");
    CHECK_FOR_COMMAND("rtfonly",endMarker="endrtfonly");
    CHECK_FOR_COMMAND("manonly",endMarker="endmanonly");
    CHECK_FOR_COMMAND("docbookonly",endMarker="enddocbookonly");
    CHECK_FOR_COMMAND("startuml",endMarker="enduml");
  }
  //printf("isVerbatimSection(%s)=%d)\n",QCString(&data[i]).left(10).data(),j);
  return j;
}

static uint skipToEndMarker(const char *data,uint i,uint len,const QCString &endMarker)
{
  while (i<len)
  {
    if ((data[i]=='@' || data[i]=='\\') &&  // start of command character
        (i==0 || (data[i-1]!='@' && data[i-1]!='\\'))) // that is not escaped
    {
      if (i+endMarker.length()+1<=len && qstrncmp(data+i+1,endMarker,endMarker.length())==0)
      {
        return i+endMarker.length()+1;
      }
    }
    i++;
  }
  // oops no endmarker found...
  return i<len ? i+1 : len;
}

static QCString processCopyDoc(const char *data,uint &len)
{
  //printf("processCopyDoc start '%s'\n",data);
  GrowBuf buf;
  uint i=0;
  while (i<len)
  {
    char c = data[i];
    if (c=='@' || c=='\\') // look for a command
    {
      bool isBrief=TRUE;
      uint j=isCopyBriefOrDetailsCmd(data,i,len,isBrief);
      if (j>0)
      {
        // skip whitespace
        while (j<len && (data[j]==' ' || data[j]=='\t')) j++;
        // extract the argument
        QCString id = extractCopyDocId(data,j,len);
        Definition *def;
        QCString doc,brief;
        //printf("resolving docs='%s'\n",id.data());
        if (findDocsForMemberOrCompound(id,&doc,&brief,&def))
        {
          //printf("found it def=%p brief='%s' doc='%s' isBrief=%d\n",def,brief.data(),doc.data(),isBrief);
          if (g_copyStack.findRef(def)==-1) // definition not parsed earlier
          {
            g_copyStack.append(def);
            if (isBrief)
            {
              uint l=brief.length();
              buf.addStr(processCopyDoc(brief,l));
            }
            else
            {
              uint l=doc.length();
              buf.addStr(processCopyDoc(doc,l));
            }
            g_copyStack.remove(def);
          }
          else
          {
            warn_doc_error(g_fileName,doctokenizerYYlineno,
	         "Found recursive @copy%s or @copydoc relation for argument '%s'.\n",
                 isBrief?"brief":"details",id.data());
          }
        }
        else
        {
          warn_doc_error(g_fileName,doctokenizerYYlineno,
               "@copy%s or @copydoc target '%s' not found", isBrief?"brief":"details",
               id.data());
        }
        // skip over command
        i=j;
      }
      else
      {
        QCString endMarker;
        uint k = isVerbatimSection(data,i,len,endMarker);
        if (k>0)
        {
          int orgPos = i;
          i=skipToEndMarker(data,k,len,endMarker);
          buf.addStr(data+orgPos,i-orgPos);
        }
        else
        {
          buf.addChar(c);
          i++;
        }
      }
    }
    else // not a command, just copy
    {
      buf.addChar(c);
      i++;
    }
  }
  len = buf.getPos();
  buf.addChar(0);
  return buf.get();
}
//---------------------------------------------------------------------------
QString::Direction getTextDirByConfig(const QString &text)
{
  QCString configDir = Config_getEnum(OUTPUT_TEXT_DIRECTION);
  if (configDir == "None")
    return QString::DirNeutral;
  if (configDir == "Context")
    return text.basicDirection();
  if (configDir == "LTR")
  {
    QString::Direction textDir = text.direction();
    if (textDir == QString::DirMixed)
      return QString::DirLTR;
    return textDir;
  }
  if (configDir == "RTL")
  {
    QString::Direction textDir = text.direction();
    if (textDir == QString::DirMixed)
      return QString::DirRTL;
    return textDir;
  }
  return QString::DirNeutral;
}

QString::Direction getTextDirByConfig(const DocNode *node)
{
  QCString configDir = Config_getEnum(OUTPUT_TEXT_DIRECTION);
  if (configDir == "None")
    return QString::DirNeutral;
  if (configDir == "Context")
    return node->getTextBasicDir();
  if (configDir == "LTR")
  {
    QString::Direction textDir = node->getTextDir();
    if (textDir == QString::DirMixed)
      return QString::DirLTR;
    return textDir;
  }
  if (configDir == "RTL")
  {
    QString::Direction textDir = node->getTextDir();
    if (textDir == QString::DirMixed)
      return QString::DirRTL;
    return textDir;
  }
  return QString::DirNeutral;
}

QString::Direction getTextDirByConfig(const DocPara *para, int nodeIndex)
{
  QCString configDir = Config_getEnum(OUTPUT_TEXT_DIRECTION);
  if (configDir == "None")
    return QString::DirNeutral;
  if (configDir == "Context")
    return para->getTextBasicDir(nodeIndex);
  if (configDir == "LTR")
  {
    QString::Direction textDir = para->getTextDir(nodeIndex);
    if (textDir == QString::DirMixed)
      return QString::DirLTR;
    return textDir;
  }
  if (configDir == "RTL")
  {
    QString::Direction textDir = para->getTextDir(nodeIndex);
    if (textDir == QString::DirMixed)
      return QString::DirRTL;
    return textDir;
  }
  return QString::DirNeutral;
}

QCString getDirHtmlClassOfNode(QString::Direction textDir, const char *initValue)
{
  QCString classFromDir;
  if (textDir == QString::DirLTR)
    classFromDir = "DocNodeLTR";
  else if (textDir == QString::DirRTL)
    classFromDir = "DocNodeRTL";
  else
    classFromDir = "";

  if (initValue != NULL && !classFromDir.isEmpty())
    return QCString(" class=\"") + initValue + " " + classFromDir + "\"";
  if (initValue != NULL)
    return QCString(" class=\"") + initValue + "\"";
  if (!classFromDir.isEmpty())
    return QCString(" class=\"") + classFromDir + "\"";
  return "";
}

QCString getDirHtmlClassOfPage(QCString pageTitle)
{
  QCString result = "";
  result += " class=\"PageDoc";
  QString::Direction titleDir = getTextDirByConfig(pageTitle);
  if (titleDir == QString::DirLTR)
    result += " PageDocLTR-title";
  else if (titleDir == QString::DirRTL)
    result += " PageDocRTL-title";
  result += "\"";
  return result;
}

QCString getHtmlDirEmbedingChar(QString::Direction textDir)
{
  if (textDir == QString::DirLTR)
    return "&#x202A;";
  if (textDir == QString::DirRTL)
    return "&#x202B;";
  return "";
}

QCString getJsDirEmbedingChar(QString::Direction textDir)
{
  if (textDir == QString::DirLTR)
    return "\\u202A";
  if (textDir == QString::DirRTL)
    return "\\u202B";
  return "";
}
//---------------------------------------------------------------------------

DocRoot *validatingParseDoc(const char *fileName,int startLine,
                            Definition *ctx,MemberDef *md,
                            const char *input,bool indexWords,
                            bool isExample, const char *exampleName,
                            bool singleLine, bool linkFromIndex)
{
  //printf("validatingParseDoc(%s,%s)=[%s]\n",ctx?ctx->name().data():"<none>",
  //                                     md?md->name().data():"<none>",
  //                                     input);
  //printf("========== validating %s at line %d\n",fileName,startLine);
  //printf("---------------- input --------------------\n%s\n----------- end input -------------------\n",input);
  //g_token = new TokenInfo;

  // store parser state so we can re-enter this function if needed
  //bool fortranOpt = Config_getBool(OPTIMIZE_FOR_FORTRAN);
  docParserPushContext();

  if (ctx && ctx!=Doxygen::globalScope &&
      (ctx->definitionType()==Definition::TypeClass || 
       ctx->definitionType()==Definition::TypeNamespace
      ) 
     ) 
  {
    g_context = ctx->name();
  }
  else if (ctx && ctx->definitionType()==Definition::TypePage)
  {
    Definition *scope = ((PageDef*)ctx)->getPageScope();
    if (scope && scope!=Doxygen::globalScope) g_context = scope->name();
  }
  else if (ctx && ctx->definitionType()==Definition::TypeGroup)
  {
    Definition *scope = ((GroupDef*)ctx)->getGroupScope();
    if (scope && scope!=Doxygen::globalScope) g_context = scope->name();
  }
  else
  {
    g_context = "";
  }
  g_scope = ctx;

  if (indexWords && Doxygen::searchIndex)
  {
    if (md)
    {
      g_searchUrl=md->getOutputFileBase();
      Doxygen::searchIndex->setCurrentDoc(md,md->anchor(),FALSE);
    }
    else if (ctx)
    {
      g_searchUrl=ctx->getOutputFileBase();
      Doxygen::searchIndex->setCurrentDoc(ctx,ctx->anchor(),FALSE);
    }
  }
#if 0
  if (indexWords && md && Doxygen::searchIndex)
  {
    g_searchUrl=md->getOutputFileBase();
    Doxygen::searchIndex->setCurrentDoc(
        (md->getLanguage()==SrcLangExt_Fortran ? 
         theTranslator->trSubprogram(TRUE,TRUE):
         theTranslator->trMember(TRUE,TRUE))+" "+md->qualifiedName(),
        g_searchUrl,
        md->anchor());
  }
  else if (indexWords && ctx && Doxygen::searchIndex)
  {
    g_searchUrl=ctx->getOutputFileBase();
    QCString name = ctx->qualifiedName();

    SrcLangExt lang = ctx->getLanguage();
    QCString sep = getLanguageSpecificSeparator(lang);
    if (sep!="::")
    {
      name = substitute(name,"::",sep);
    }

    switch (ctx->definitionType())
    {
      case Definition::TypePage:
        {
          PageDef *pd = (PageDef *)ctx;
          if (!pd->title().isEmpty())
          {
            name = theTranslator->trPage(TRUE,TRUE)+" "+pd->title();
          }
          else
          {
            name = theTranslator->trPage(TRUE,TRUE)+" "+pd->name();
          }
        }
        break;
      case Definition::TypeClass:
        {
          ClassDef *cd = (ClassDef *)ctx;
          name.prepend(cd->compoundTypeString()+" ");
        }
        break;
      case Definition::TypeNamespace:
        {
          if (lang==SrcLangExt_Java || lang==SrcLangExt_CSharp)
          {
            name = theTranslator->trPackage(name);
          }
          else if (lang==SrcLangExt_Fortran)
          {
            name.prepend(theTranslator->trModule(TRUE,TRUE)+" ");
          }
          else
          {
            name.prepend(theTranslator->trNamespace(TRUE,TRUE)+" ");
          }
        }
        break;
      case Definition::TypeGroup:
        {
          GroupDef *gd = (GroupDef *)ctx;
          if (gd->groupTitle())
          {
            name = theTranslator->trGroup(TRUE,TRUE)+" "+gd->groupTitle();
          }
          else
          {
            name.prepend(theTranslator->trGroup(TRUE,TRUE)+" ");
          }
        }
        break;
      default:
        break;
    }
    Doxygen::searchIndex->setCurrentDoc(name,g_searchUrl);
  }
#endif
  else
  {
    g_searchUrl="";
  }

  g_fileName = fileName;
  g_relPath = (!linkFromIndex && ctx) ? 
               QCString(relativePathToRoot(ctx->getOutputFileBase())) : 
               QCString("");
  //printf("ctx->name=%s relPath=%s\n",ctx->name().data(),g_relPath.data());
  g_memberDef = md;
  g_nodeStack.clear();
  g_styleStack.clear();
  g_initialStyleStack.clear();
  g_inSeeBlock = FALSE;
  g_xmlComment = FALSE;
  g_insideHtmlLink = FALSE;
  g_includeFileText = "";
  g_includeFileOffset = 0;
  g_includeFileLength = 0;
  g_isExample = isExample;
  g_exampleName = exampleName;
  g_hasParamCommand = FALSE;
  g_hasReturnCommand = FALSE;
  g_paramsFound.setAutoDelete(FALSE);
  g_paramsFound.clear();
  g_sectionDict = 0; //sections;
  
  //printf("Starting comment block at %s:%d\n",g_fileName.data(),startLine);
  doctokenizerYYlineno=startLine;
  uint inpLen=qstrlen(input);
  QCString inpStr = processCopyDoc(input,inpLen);
  if (inpStr.isEmpty() || inpStr.at(inpStr.length()-1)!='\n')
  {
    inpStr+='\n';
  }
  //printf("processCopyDoc(in='%s' out='%s')\n",input,inpStr.data());
  doctokenizerYYinit(inpStr,g_fileName);

  // build abstract syntax tree
  DocRoot *root = new DocRoot(md!=0,singleLine);
  root->parse();


  if (Debug::isFlagSet(Debug::PrintTree))
  {
    // pretty print the result
    PrintDocVisitor *v = new PrintDocVisitor;
    root->accept(v);
    delete v;
  }

  checkUnOrMultipleDocumentedParams();
  detectNoDocumentedParams();

  // TODO: These should be called at the end of the program.
  //doctokenizerYYcleanup();
  //Mappers::cmdMapper->freeInstance();
  //Mappers::htmlTagMapper->freeInstance();

  // restore original parser state
  docParserPopContext();

  //printf(">>>>>> end validatingParseDoc(%s,%s)\n",ctx?ctx->name().data():"<none>",
  //                                     md?md->name().data():"<none>");
  
  return root;
}

DocText *validatingParseText(const char *input)
{
  // store parser state so we can re-enter this function if needed
  docParserPushContext();

  //printf("------------ input ---------\n%s\n"
  //       "------------ end input -----\n",input);
  //g_token = new TokenInfo;
  g_context = "";
  g_fileName = "<parseText>";
  g_relPath = "";
  g_memberDef = 0;
  g_nodeStack.clear();
  g_styleStack.clear();
  g_initialStyleStack.clear();
  g_inSeeBlock = FALSE;
  g_xmlComment = FALSE;
  g_insideHtmlLink = FALSE;
  g_includeFileText = "";
  g_includeFileOffset = 0;
  g_includeFileLength = 0;
  g_isExample = FALSE;
  g_exampleName = "";
  g_hasParamCommand = FALSE;
  g_hasReturnCommand = FALSE;
  g_paramsFound.setAutoDelete(FALSE);
  g_paramsFound.clear();
  g_searchUrl="";

  DocText *txt = new DocText;

  if (input)
  {
    doctokenizerYYlineno=1;
    doctokenizerYYinit(input,g_fileName);

    // build abstract syntax tree
    txt->parse();

    if (Debug::isFlagSet(Debug::PrintTree))
    {
      // pretty print the result
      PrintDocVisitor *v = new PrintDocVisitor;
      txt->accept(v);
      delete v;
    }
  }

  // restore original parser state
  docParserPopContext();
  return txt;
}

void docFindSections(const char *input,
                     Definition *d,
                     MemberGroup *mg,
                     const char *fileName)
{
  doctokenizerYYFindSections(input,d,mg,fileName);
}
<|MERGE_RESOLUTION|>--- conflicted
+++ resolved
@@ -869,7 +869,7 @@
   return FALSE;
 }
 //---------------------------------------------------------------------------
-inline void errorHandleDefaultToken(DocNode *parent,int tok, 
+inline void errorHandleDefaultToken(DocNode *parent,int tok,
                                QList<DocNode> &children,const char *txt)
 {
   switch (tok)
@@ -881,9 +881,13 @@
       warn_doc_error(g_fileName,doctokenizerYYlineno,"Illegal command %s as part of a %s",
        qPrint(TK_COMMAND_CHAR(tok) + g_token->name), txt);
       break;
-    case TK_SYMBOL: 
+    case TK_SYMBOL:
       warn_doc_error(g_fileName,doctokenizerYYlineno,"Unsupported symbol %s found found as part of a %s",
            qPrint(g_token->name), txt);
+      break;
+    case TK_EMOJI:
+      warn_doc_error(g_fileName,doctokenizerYYlineno,"Unsupported emoji '%s' found while handling command %s",
+           qPrint(g_token->name),txt);
       break;
     default:
       children.append(new DocWord(parent,g_token->name));
@@ -929,21 +933,6 @@
     {
       switch (tok)
       {
-<<<<<<< HEAD
-=======
-        case TK_COMMAND: 
-	  warn_doc_error(g_fileName,doctokenizerYYlineno,"Illegal command \\%s as the argument of a \\%s command",
-	       qPrint(g_token->name),qPrint(cmdName));
-          break;
-        case TK_SYMBOL: 
-	  warn_doc_error(g_fileName,doctokenizerYYlineno,"Unsupported symbol %s found while handling command %s",
-               qPrint(g_token->name),qPrint(cmdName));
-          break;
-        case TK_EMOJI: 
-	  warn_doc_error(g_fileName,doctokenizerYYlineno,"Unsupported emoji '%s' found while handling command %s",
-               qPrint(g_token->name),qPrint(cmdName));
-          break;
->>>>>>> e7fde5d6
         case TK_HTMLTAG:
           if (insideLI(parent) && Mappers::htmlTagMapper->map(g_token->name) && g_token->endTag)
           { // ignore </li> as the end of a style command
@@ -1331,29 +1320,7 @@
     }
     if (!defaultHandleToken(parent,tok,children))
     {
-<<<<<<< HEAD
       errorHandleDefaultToken(parent,tok,children,Mappers::cmdMapper->find(cmd).data());
-=======
-      switch (tok)
-      {
-        case TK_COMMAND:
-          warn_doc_error(g_fileName,doctokenizerYYlineno,"Illegal command %s as part of a \\%s",
-              qPrint(g_token->name), Mappers::cmdMapper->find(cmd).data());
-          break;
-        case TK_SYMBOL:
-          warn_doc_error(g_fileName,doctokenizerYYlineno,"Unsupported symbol %s found",
-              qPrint(g_token->name));
-          break;
-        case TK_EMOJI:
-          warn_doc_error(g_fileName,doctokenizerYYlineno,"Unsupported emoji '%s' found",
-              qPrint(g_token->name));
-          break;
-        default:
-          warn_doc_error(g_fileName,doctokenizerYYlineno,"Unexpected token %s",
-              tokToString(tok));
-          break;
-      }
->>>>>>> e7fde5d6
     }
   }
   // parse size attributes
@@ -1411,13 +1378,8 @@
     handleWord)
 {
   DBG(("token %s at %d",tokToString(tok),doctokenizerYYlineno));
-<<<<<<< HEAD
-  if (tok==TK_WORD || tok==TK_LNKWORD || tok==TK_SYMBOL || tok==TK_URL || 
+  if (tok==TK_WORD || tok==TK_LNKWORD || tok==TK_SYMBOL || tok==TK_EMOJI || tok==TK_URL ||
       tok==TK_COMMAND_AT || tok==TK_COMMAND_BS || tok==TK_HTMLTAG
-=======
-  if (tok==TK_WORD || tok==TK_LNKWORD || tok==TK_SYMBOL || tok==TK_EMOJI|| tok==TK_URL || 
-      tok==TK_COMMAND || tok==TK_HTMLTAG
->>>>>>> e7fde5d6
      )
   {
     DBG((" name=%s",qPrint(g_token->name)));
@@ -2406,29 +2368,7 @@
   {
     if (!defaultHandleToken(this,tok,m_children))
     {
-<<<<<<< HEAD
       errorHandleDefaultToken(this,tok,m_children,"\\refitem");
-=======
-      switch (tok)
-      {
-        case TK_COMMAND: 
-          warn_doc_error(g_fileName,doctokenizerYYlineno,"Illegal command %s as part of a \\refitem",
-	       qPrint(g_token->name));
-          break;
-        case TK_SYMBOL: 
-	  warn_doc_error(g_fileName,doctokenizerYYlineno,"Unsupported symbol %s found",
-               qPrint(g_token->name));
-          break;
-        case TK_EMOJI: 
-	  warn_doc_error(g_fileName,doctokenizerYYlineno,"Unsupported emoji '%s' found",
-               qPrint(g_token->name));
-          break;
-        default:
-	  warn_doc_error(g_fileName,doctokenizerYYlineno,"Unexpected token %s",
-	       tokToString(tok));
-          break;
-      }
->>>>>>> e7fde5d6
     }
   }
   doctokenizerYYsetStatePara();
@@ -2556,29 +2496,7 @@
   {
     if (!defaultHandleToken(this,tok,m_children))
     {
-<<<<<<< HEAD
       errorHandleDefaultToken(this,tok,m_children,"\\ref");
-=======
-      switch (tok)
-      {
-        case TK_COMMAND: 
-          warn_doc_error(g_fileName,doctokenizerYYlineno,"Illegal command %s as part of a \\ref",
-	       qPrint(g_token->name));
-          break;
-        case TK_SYMBOL: 
-	  warn_doc_error(g_fileName,doctokenizerYYlineno,"Unsupported symbol %s found",
-               qPrint(g_token->name));
-          break;
-        case TK_EMOJI: 
-	  warn_doc_error(g_fileName,doctokenizerYYlineno,"Unsupported emoji '%s' found",
-               qPrint(g_token->name));
-          break;
-        default:
-	  warn_doc_error(g_fileName,doctokenizerYYlineno,"Unexpected token %s",
-		tokToString(tok));
-          break;
-      }
->>>>>>> e7fde5d6
     }
   }
 
@@ -2722,21 +2640,6 @@
     {
       switch (tok)
       {
-<<<<<<< HEAD
-=======
-        case TK_COMMAND: 
-          warn_doc_error(g_fileName,doctokenizerYYlineno,"Illegal command %s as part of a \\ref",
-	       qPrint(g_token->name));
-          break;
-        case TK_SYMBOL: 
-	  warn_doc_error(g_fileName,doctokenizerYYlineno,"Unsupported symbol %s found",
-               qPrint(g_token->name));
-          break;
-        case TK_EMOJI: 
-	  warn_doc_error(g_fileName,doctokenizerYYlineno,"Unsupported emoji '%s' found",
-               qPrint(g_token->name));
-          break;
->>>>>>> e7fde5d6
         case TK_HTMLTAG:
           break;
         default:
@@ -3057,29 +2960,7 @@
   {
     if (!defaultHandleToken(this,tok,m_children))
     {
-<<<<<<< HEAD
       errorHandleDefaultToken(this,tok,m_children,"\\vhdlflow");
-=======
-      switch (tok)
-      {
-        case TK_COMMAND: 
-          warn_doc_error(g_fileName,doctokenizerYYlineno,"Illegal command %s as part of a \\vhdlflow",
-	       qPrint(g_token->name));
-          break;
-        case TK_SYMBOL: 
-	  warn_doc_error(g_fileName,doctokenizerYYlineno,"Unsupported symbol %s found",
-               qPrint(g_token->name));
-          break;
-        case TK_EMOJI: 
-	  warn_doc_error(g_fileName,doctokenizerYYlineno,"Unsupported emoji '%s' found",
-               qPrint(g_token->name));
-          break;
-        default:
-	  warn_doc_error(g_fileName,doctokenizerYYlineno,"Unexpected token %s",
-		tokToString(tok));
-          break;
-      }
->>>>>>> e7fde5d6
     }
   }
   tok=doctokenizerYYlex();
@@ -3200,20 +3081,8 @@
               warn_doc_error(g_fileName,doctokenizerYYlineno,"Unexpected html tag <%s%s> found within <h%d> context",
                   g_token->endTag?"/":"",qPrint(g_token->name),m_level);
             }
-            
           }
           break;
-<<<<<<< HEAD
-=======
-        case TK_SYMBOL: 
-	  warn_doc_error(g_fileName,doctokenizerYYlineno,"Unsupported symbol %s found",
-               qPrint(g_token->name));
-          break;
-        case TK_EMOJI: 
-	  warn_doc_error(g_fileName,doctokenizerYYlineno,"Unsupported emoji '%s' found",
-               qPrint(g_token->name));
-          break;
->>>>>>> e7fde5d6
         default:
 	  char tmp[20];
 	  sprintf(tmp,"<h%d>tag",m_level);
@@ -3249,23 +3118,7 @@
     {
       switch (tok)
       {
-<<<<<<< HEAD
-=======
-        case TK_COMMAND: 
-          warn_doc_error(g_fileName,doctokenizerYYlineno,"Illegal command %s as part of a <a>..</a> block",
-	       qPrint(g_token->name));
-          break;
-        case TK_SYMBOL: 
-	  warn_doc_error(g_fileName,doctokenizerYYlineno,"Unsupported symbol %s found",
-               qPrint(g_token->name));
-          break;
-        case TK_EMOJI: 
-	  warn_doc_error(g_fileName,doctokenizerYYlineno,"Unsupported emoji '%s' found",
-               qPrint(g_token->name));
-          break;
->>>>>>> e7fde5d6
         case TK_HTMLTAG:
-
           {
             int tagId=Mappers::htmlTagMapper->map(g_token->name);
             if (tagId==HTML_A && g_token->endTag) // found </a> tag
@@ -3413,49 +3266,45 @@
           }
         }
         break;
-<<<<<<< HEAD
-    case TK_COMMAND_AT:
-        // fall through
-    case TK_COMMAND_BS:
-=======
       case TK_EMOJI:
         {
           int s = DocEmoji::decodeEmoji(g_token->name);
-	  if (s != 0)
-	  {
+          if (s != 0)
+          {
             m_entry+=g_token->name;
-	  }
-	  else
-	  {
+          }
+          else
+          {
             warn_doc_error(g_fileName,doctokenizerYYlineno,"Unexpected emoji found as argument of \\addindex");
-	  }
+          }
         }
         break;
-    case TK_COMMAND: 
->>>>>>> e7fde5d6
-      switch (Mappers::cmdMapper->map(g_token->name))
-      {
-        case CMD_BSLASH:  m_entry+='\\'; break;
-        case CMD_AT:      m_entry+='@';  break;
-        case CMD_LESS:    m_entry+='<';  break;
-        case CMD_GREATER: m_entry+='>';  break;
-        case CMD_AMP:     m_entry+='&';  break;
-        case CMD_DOLLAR:  m_entry+='$';  break;
-        case CMD_HASH:    m_entry+='#';  break;
-        case CMD_COLON:   m_entry+=":"; break;
-        case CMD_DCOLON:  m_entry+="::"; break;
-        case CMD_PERCENT: m_entry+='%';  break;
-        case CMD_NDASH:   m_entry+="--";  break;
-        case CMD_MDASH:   m_entry+="---";  break;
-        case CMD_QUOTE:   m_entry+='"';  break;
-        case CMD_PUNT:    m_entry+='.';  break;
-        case CMD_PLUS:    m_entry+='+';  break;
-        case CMD_MINUS:   m_entry+='-';  break;
-        default:
-          warn_doc_error(g_fileName,doctokenizerYYlineno,"Unexpected command %s found as argument of \\addindex",
-                    qPrint(g_token->name));
-          break;
-      }
+      case TK_COMMAND_AT:
+        // fall through
+      case TK_COMMAND_BS:
+        switch (Mappers::cmdMapper->map(g_token->name))
+        {
+          case CMD_BSLASH:  m_entry+='\\';  break;
+          case CMD_AT:      m_entry+='@';   break;
+          case CMD_LESS:    m_entry+='<';   break;
+          case CMD_GREATER: m_entry+='>';   break;
+          case CMD_AMP:     m_entry+='&';   break;
+          case CMD_DOLLAR:  m_entry+='$';   break;
+          case CMD_HASH:    m_entry+='#';   break;
+          case CMD_COLON:   m_entry+=":";   break;
+          case CMD_DCOLON:  m_entry+="::";  break;
+          case CMD_PERCENT: m_entry+='%';   break;
+          case CMD_NDASH:   m_entry+="--";  break;
+          case CMD_MDASH:   m_entry+="---"; break;
+          case CMD_QUOTE:   m_entry+='"';   break;
+          case CMD_PUNT:    m_entry+='.';   break;
+          case CMD_PLUS:    m_entry+='+';   break;
+          case CMD_MINUS:   m_entry+='-';   break;
+          default:
+               warn_doc_error(g_fileName,doctokenizerYYlineno,"Unexpected command %s found as argument of \\addindex",
+                              qPrint(g_token->name));
+               break;
+        }
       break;
       default:
         warn_doc_error(g_fileName,doctokenizerYYlineno,"Unexpected token %s",
@@ -3521,21 +3370,6 @@
     {
       switch (tok)
       {
-<<<<<<< HEAD
-=======
-        case TK_COMMAND: 
-          warn_doc_error(g_fileName,doctokenizerYYlineno,"Illegal command %s as part of a <caption> tag",
-              qPrint(g_token->name));
-          break;
-        case TK_SYMBOL: 
-          warn_doc_error(g_fileName,doctokenizerYYlineno,"Unsupported symbol %s found",
-              qPrint(g_token->name));
-          break;
-        case TK_EMOJI: 
-          warn_doc_error(g_fileName,doctokenizerYYlineno,"Unsupported emoji '%s' found",
-              qPrint(g_token->name));
-          break;
->>>>>>> e7fde5d6
         case TK_HTMLTAG:
           {
             int tagId=Mappers::htmlTagMapper->map(g_token->name);
@@ -3552,7 +3386,8 @@
           }
           break;
         default:
-         errorHandleDefaultToken(this,tok,m_children,"<caption> tag");
+          errorHandleDefaultToken(this,tok,m_children,"<caption> tag");
+          break;
       }
     }
   }
@@ -4692,29 +4527,7 @@
   {
     if (!defaultHandleToken(this,tok,m_children))
     {
-<<<<<<< HEAD
-     errorHandleDefaultToken(this,tok,m_children,"title section");
-=======
-      switch (tok)
-      {
-        case TK_COMMAND: 
-          warn_doc_error(g_fileName,doctokenizerYYlineno,"Illegal command %s as part of a title section",
-	       qPrint(g_token->name));
-          break;
-        case TK_SYMBOL: 
-	  warn_doc_error(g_fileName,doctokenizerYYlineno,"Unsupported symbol %s found",
-               qPrint(g_token->name));
-          break;
-        case TK_EMOJI: 
-	  warn_doc_error(g_fileName,doctokenizerYYlineno,"Unsupported emoji '%s' found",
-               qPrint(g_token->name));
-          break;
-        default:
-	  warn_doc_error(g_fileName,doctokenizerYYlineno,"Unexpected token %s",
-		tokToString(tok));
-          break;
-      }
->>>>>>> e7fde5d6
+      errorHandleDefaultToken(this,tok,m_children,"title section");
     }
   }
   doctokenizerYYsetStatePara();
@@ -6688,13 +6501,8 @@
   {
 reparsetoken:
     DBG(("token %s at %d",tokToString(tok),doctokenizerYYlineno));
-<<<<<<< HEAD
-    if (tok==TK_WORD || tok==TK_LNKWORD || tok==TK_SYMBOL || tok==TK_URL || 
+    if (tok==TK_WORD || tok==TK_LNKWORD || tok==TK_SYMBOL || tok==TK_EMOJI || tok==TK_URL ||
         tok==TK_COMMAND_AT || tok == TK_COMMAND_BS || tok==TK_HTMLTAG
-=======
-    if (tok==TK_WORD || tok==TK_LNKWORD || tok==TK_SYMBOL || tok==TK_EMOJI || tok==TK_URL || 
-        tok==TK_COMMAND || tok==TK_HTMLTAG
->>>>>>> e7fde5d6
        )
     {
       DBG((" name=%s",qPrint(g_token->name)));
@@ -7179,27 +6987,23 @@
           }
         }
         break;
-<<<<<<< HEAD
+      case TK_EMOJI:
+        {
+          int s = DocSymbol::decodeSymbol(g_token->name);
+          if (s!=0)
+          {
+            m_children.append(new DocEmoji(this,s));
+          }
+          else
+          {
+            warn_doc_error(g_fileName,doctokenizerYYlineno,"Unsupported emoji '%s' found",
+                qPrint(g_token->name));
+          }
+        }
+        break;
       case TK_COMMAND_AT:
         // fall through
       case TK_COMMAND_BS:
-=======
-      case TK_EMOJI:     
-        {
-          int s = DocSymbol::decodeSymbol(g_token->name);
-          if (s!=0)
-          {
-            m_children.append(new DocEmoji(this,s));
-          }
-          else
-          {
-            warn_doc_error(g_fileName,doctokenizerYYlineno,"Unsupported emoji '%s' found",
-                qPrint(g_token->name));
-          }
-        }
-        break;
-      case TK_COMMAND: 
->>>>>>> e7fde5d6
         switch (Mappers::cmdMapper->map(g_token->name))
         {
           case CMD_BSLASH:
