/******************************************************************************
 *
 * $Id: $
 *
 *
 * Copyright (C) 1997-2015 by Dimitri van Heesch.
 *
 * Permission to use, copy, modify, and distribute this software and its
 * documentation under the terms of the GNU General Public License is hereby 
 * granted. No representations are made about the suitability of this software 
 * for any purpose. It is provided "as is" without express or implied warranty.
 * See the GNU General Public License for more details.
 *
 * Documents produced by Doxygen are derivative works derived from the
 * input used in their production; they are not affected by this license.
 *
 */

#ifndef _DOCTOKENIZER_H
#define _DOCTOKENIZER_H

#include <qcstring.h>
#include <qlist.h>
#include <stdio.h>
#include "htmlattrib.h"

class Definition;

enum Tokens
{
  TK_WORD          = 1,
  TK_LNKWORD       = 2,
  TK_WHITESPACE    = 3,
  TK_LISTITEM      = 4,
  TK_ENDLIST       = 5,
  TK_COMMAND_AT    = 6, //! Command starting with `@`
  TK_HTMLTAG       = 7,
  TK_SYMBOL        = 8,
  TK_NEWPARA       = 9,
  TK_RCSTAG        = 10,
  TK_URL           = 11,
  TK_COMMAND_BS    = 12, //! Command starting with `\`

  RetVal_OK             = 0x10000,
  RetVal_SimpleSec      = 0x10001,
  RetVal_ListItem       = 0x10002,
  RetVal_Section        = 0x10003,
  RetVal_Subsection     = 0x10004,
  RetVal_Subsubsection  = 0x10005,
  RetVal_Paragraph      = 0x10006,
  RetVal_SubParagraph   = 0x10007,
  RetVal_EndList        = 0x10008,
  RetVal_EndPre         = 0x10009,
  RetVal_DescData       = 0x1000A,
  RetVal_DescTitle      = 0x1000B,
  RetVal_EndDesc        = 0x1000C,
  RetVal_TableRow       = 0x1000D,
  RetVal_TableCell      = 0x1000E,
  RetVal_TableHCell     = 0x1000F,
  RetVal_EndTable       = 0x10010,
  RetVal_Internal       = 0x10011,
  RetVal_SwitchLang     = 0x10012,
  RetVal_CloseXml       = 0x10013,
  RetVal_EndBlockQuote  = 0x10014,
  RetVal_CopyDoc        = 0x10015,
  RetVal_EndInternal    = 0x10016,
  RetVal_EndParBlock    = 0x10017
};

/** @brief Data associated with a token used by the comment block parser. */
struct TokenInfo
{
  TokenInfo() : isEnumList(FALSE), indent(0), id(-1), endTag(FALSE), emptyTag(FALSE), paramDir(Unspecified) {}
  // command token
  QCString name;

  // command text (RCS tag)
  QCString text;

  // comment blocks
  
  // list token info
  bool isEnumList = false;
  int indent = 0;

  // sections
  QCString sectionId;

  // simple section
  QCString simpleSectName;
  QCString simpleSectText;

  // verbatim fragment
  QCString verb;

  // xrefitem
  int id = -1;

  // html tag
  HtmlAttribList attribs;
<<<<<<< HEAD
  bool endTag = false;
  bool emptyTag = false;
=======
  bool endTag;
  bool emptyTag;
  QCString attribsStr;
>>>>>>> 2001c933

  // whitespace
  QCString chars;

  // url
  bool isEMailAddr = false;

  // param attributes
  enum ParamDir { In=1, Out=2, InOut=3, Unspecified=0 };
  ParamDir paramDir = Unspecified;
};

// globals
extern TokenInfo *g_token;
extern int doctokenizerYYlineno;
extern FILE *doctokenizerYYin;

// helper functions
const char *tokToString(int token);

// operations on the scanner
void doctokenizerYYFindSections(const char *input,const Definition *d,
                                const char *fileName);
void doctokenizerYYinit(const char *input,const char *fileName);
void doctokenizerYYcleanup();
void doctokenizerYYpushContext();
bool doctokenizerYYpopContext();
int  doctokenizerYYlex();
void doctokenizerYYsetStatePara();
void doctokenizerYYsetStateTitle();
void doctokenizerYYsetStateTitleAttrValue();
void doctokenizerYYsetStateCode();
void doctokenizerYYsetStateXmlCode();
void doctokenizerYYsetStateHtmlOnly();
void doctokenizerYYsetStateManOnly();
void doctokenizerYYsetStateLatexOnly();
void doctokenizerYYsetStateXmlOnly();
void doctokenizerYYsetStateDbOnly();
void doctokenizerYYsetStateRtfOnly();
void doctokenizerYYsetStateVerbatim();
void doctokenizerYYsetStateDot();
void doctokenizerYYsetStateMsc();
void doctokenizerYYsetStateParam();
void doctokenizerYYsetStateXRefItem();
void doctokenizerYYsetStateFile();
void doctokenizerYYsetStatePattern();
void doctokenizerYYsetStateLink();
void doctokenizerYYsetStateCite();
void doctokenizerYYsetStateRef();
void doctokenizerYYsetStateInternalRef();
void doctokenizerYYsetStateText();
void doctokenizerYYsetStateSkipTitle();
void doctokenizerYYsetStateAnchor();
void doctokenizerYYsetInsidePre(bool b);
void doctokenizerYYpushBackHtmlTag(const char *tag);
void doctokenizerYYsetStateSnippet();
void doctokenizerYYstartAutoList();
void doctokenizerYYendAutoList();
void doctokenizerYYsetStatePlantUML();
void doctokenizerYYsetStateSetScope();
void doctokenizerYYsetStatePlantUMLOpt();
void doctokenizerYYsetStateOptions();
void doctokenizerYYsetStateBlock();
void doctokenizerYYsetStateEmoji();

#endif<|MERGE_RESOLUTION|>--- conflicted
+++ resolved
@@ -98,14 +98,9 @@
 
   // html tag
   HtmlAttribList attribs;
-<<<<<<< HEAD
   bool endTag = false;
   bool emptyTag = false;
-=======
-  bool endTag;
-  bool emptyTag;
   QCString attribsStr;
->>>>>>> 2001c933
 
   // whitespace
   QCString chars;
